/* build me, debug me:
gcc -g test.c mips.c -o test
lldb ./test -- e28f007b
b mips_decompose
b mips_disassemble
*/

#include <stdio.h>
#include <stdint.h>
<<<<<<< HEAD
#include <unistd.h>
=======
#include <inttypes.h>
>>>>>>> f5273b29

#include "mips.h"

int disassemble(uint32_t insword, uint64_t address, MipsVersion version, char *result)
{
	int rc;
	Instruction instr;
	uint32_t bigendian = 0;

	memset(&instr, 0, sizeof(instr));
	rc = mips_decompose(&insword, 4, &instr, version, address, bigendian, 1);
	if(rc) {
		printf("ERROR: mips_decompose() returned %d\n", rc);
		return rc;
	}

	result[0] = '\0';
	rc = mips_disassemble(&instr, result, 4096);
	if(rc) {
		printf("ERROR: mips_disassemble() returned %d\n", rc);
		return rc;
	}

	return 0;
}

#define ASSERT(X) \
	if(!(X)) { \
		printf("failed assert() at %s:%d\n", __FILE__, __LINE__); \
		exit(-1); \
	}

void usage(char** av)
{
	printf("usage:\n");
	printf("\t%s [instruction_words]\n", av[0]);
	printf("\t%s test\n", av[0]);
	printf("example:\n");
	printf("\t%s 3c028081 68435a50 24445a50 6c830007\n", av[0]);
	printf("\t%s test\n", av[0]);
	exit(-1);
}

int main(int ac, char **av)
{
	char instxt[4096];
	uint32_t insword = 0;
	uint64_t baseaddr = 0;
	int instindex = 0;
	int c = 0;
	int version = MIPS_32;

	while ((c = getopt(ac, av, "klmnoa:")) != -1)
	{
		switch (c)
		{
		case 'k':
			version = MIPS_64;
			break;
		case 'l':
			version = MIPS_1;
			break;
		case 'm':
			version = MIPS_2;
			break;
		case 'n':
			version = MIPS_3;
			break;
		case 'o':
			version = MIPS_4;
			break;
		case 'a':
			baseaddr = strtoull(optarg, NULL, 0x10);
			break;
		default:
			usage(av);
			goto cleanup;
		}
	}

	if (optind >= ac)
	{
		usage(av);
		goto cleanup;
	}

	instindex = optind;

	if (ac == 2 && !strcmp(av[1], "test"))
	{
		disassemble(0x14E00003, 0, version, instxt);
		ASSERT(!strcmp(instxt, "bne\t$a3, $zero, 0x10"));
		disassemble(0x14E00003, 4, version, instxt);
		ASSERT(!strcmp(instxt, "bne\t$a3, $zero, 0x405a68"));
		exit(0);
	}

	while (instindex < ac)
	{
		insword = strtoul(av[instindex], NULL, 16);

<<<<<<< HEAD
		if (0 == disassemble(insword, baseaddr, version, instxt))
		{
			printf("%08llX: %08X %s\n", baseaddr, insword, instxt);
		}
		else
		{
			printf("%08llX: %08X ??\n", baseaddr, insword);
		}

		baseaddr += 4;
		instindex++;
=======
	if(0 == disassemble(insword, address, MIPS_32, instxt)) {
		printf("%08" PRIX64 ": %08X %s\n", address, insword, instxt);
>>>>>>> f5273b29
	}

cleanup:
	return 0;
}<|MERGE_RESOLUTION|>--- conflicted
+++ resolved
@@ -7,11 +7,8 @@
 
 #include <stdio.h>
 #include <stdint.h>
-<<<<<<< HEAD
 #include <unistd.h>
-=======
 #include <inttypes.h>
->>>>>>> f5273b29
 
 #include "mips.h"
 
@@ -113,7 +110,6 @@
 	{
 		insword = strtoul(av[instindex], NULL, 16);
 
-<<<<<<< HEAD
 		if (0 == disassemble(insword, baseaddr, version, instxt))
 		{
 			printf("%08llX: %08X %s\n", baseaddr, insword, instxt);
@@ -125,10 +121,6 @@
 
 		baseaddr += 4;
 		instindex++;
-=======
-	if(0 == disassemble(insword, address, MIPS_32, instxt)) {
-		printf("%08" PRIX64 ": %08X %s\n", address, insword, instxt);
->>>>>>> f5273b29
 	}
 
 cleanup:
