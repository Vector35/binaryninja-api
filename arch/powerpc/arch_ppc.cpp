--- conflicted
+++ resolved
@@ -281,11 +281,8 @@
 {
 	private:
 	BNEndianness endian;
-<<<<<<< HEAD
 	int cs_mode_local;
-=======
 	size_t addressSize;
->>>>>>> acc790bd
 
 	/* this can maybe be moved to the API later */
 	BNRegisterInfo RegisterInfo(uint32_t fullWidthReg, size_t offset, size_t size, bool zeroExtend = false)
@@ -301,21 +298,11 @@
 	public:
 
 	/* initialization list */
-	PowerpcArchitecture(const char* name, BNEndianness endian_, size_t addressSize_=4): Architecture(name)
+	PowerpcArchitecture(const char* name, BNEndianness endian_, size_t addressSize_=4, int cs_mode_=0): Architecture(name)
 	{
 		endian = endian_;
-<<<<<<< HEAD
-		cs_mode_local = 0;
-	}
-
-	/* initialization list */
-	PowerpcArchitecture(const char* name, BNEndianness endian_, int CS_MODE_): Architecture(name)
-	{
-		endian = endian_;
-		cs_mode_local = CS_MODE_;
-=======
 		addressSize = addressSize_;
->>>>>>> acc790bd
+		cs_mode_local = cs_mode_;
 	}
 
 	/*************************************************************************/
@@ -377,11 +364,7 @@
 		}
 
 		/* decompose the instruction to get branch info */
-<<<<<<< HEAD
-		if(powerpc_decompose(data, 4, (uint32_t)addr, endian == LittleEndian, &res, cs_mode_local)) {
-=======
-		if(powerpc_decompose(data, 4, (uint32_t)addr, endian == LittleEndian, &res, GetAddressSize() == 8)) {
->>>>>>> acc790bd
+		if(powerpc_decompose(data, 4, (uint32_t)addr, endian == LittleEndian, &res, GetAddressSize() == 8, cs_mode_local)) {
 			MYLOG("ERROR: powerpc_decompose()\n");
 			return false;
 		}
@@ -643,11 +626,7 @@
 		if (DoesQualifyForLocalDisassembly(data))
 			return PerformLocalDisassembly(data, addr, len, result);
 
-<<<<<<< HEAD
-		if(powerpc_decompose(data, 4, (uint32_t)addr, endian == LittleEndian, &res, cs_mode_local)) {
-=======
-		if(powerpc_decompose(data, 4, (uint32_t)addr, endian == LittleEndian, &res, GetAddressSize() == 8)) {
->>>>>>> acc790bd
+		if(powerpc_decompose(data, 4, (uint32_t)addr, endian == LittleEndian, &res, GetAddressSize() == 8, cs_mode_local)) {
 			MYLOG("ERROR: powerpc_decompose()\n");
 			goto cleanup;
 		}
@@ -773,11 +752,7 @@
 			goto cleanup;
 		}
 
-<<<<<<< HEAD
-		if(powerpc_decompose(data, 4, (uint32_t)addr, endian == LittleEndian, &res, cs_mode_local)) {
-=======
-		if(powerpc_decompose(data, 4, (uint32_t)addr, endian == LittleEndian, &res, GetAddressSize() == 8)) {
->>>>>>> acc790bd
+		if(powerpc_decompose(data, 4, (uint32_t)addr, endian == LittleEndian, &res, GetAddressSize() == 8, cs_mode_local)) {
 			MYLOG("ERROR: powerpc_decompose()\n");
 			il.AddInstruction(il.Undefined());
 			goto cleanup;
@@ -2500,20 +2475,16 @@
 		Architecture* ppc = new PowerpcArchitecture("ppc", BigEndian);
 		Architecture::Register(ppc);
 
-<<<<<<< HEAD
-		Architecture* ppc_qpx = new PowerpcArchitecture("ppc_qpx", BigEndian, CS_MODE_QPX);
+		Architecture* ppc_qpx = new PowerpcArchitecture("ppc_qpx", BigEndian, 4, CS_MODE_QPX);
 		Architecture::Register(ppc_qpx);
 
-		Architecture* ppc_spe = new PowerpcArchitecture("ppc_spe", BigEndian, CS_MODE_SPE);
+		Architecture* ppc_spe = new PowerpcArchitecture("ppc_spe", BigEndian, 4, CS_MODE_SPE);
 		Architecture::Register(ppc_spe);
 
-		Architecture* ppc_ps = new PowerpcArchitecture("ppc_ps", BigEndian, CS_MODE_PS);
+		Architecture* ppc_ps = new PowerpcArchitecture("ppc_ps", BigEndian, 4, CS_MODE_PS);
 		Architecture::Register(ppc_ps);
 
-		Architecture* ppc64 = new PowerpcArchitecture("ppc64", BigEndian);
-=======
 		Architecture* ppc64 = new PowerpcArchitecture("ppc64", BigEndian, 8);
->>>>>>> acc790bd
 		Architecture::Register(ppc64);
 
 		Architecture* ppc_le = new PowerpcArchitecture("ppc_le", LittleEndian);
