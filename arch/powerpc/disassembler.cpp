/******************************************************************************

See disassembler.h for more information about how this fits into the PPC
architecture plugin picture.

******************************************************************************/

#include <string.h> // strcpy, etc.

#define MYLOG(...) while(0);
//#include <binaryninjaapi.h>
//#define MYLOG BinaryNinja::LogDebug

#include "disassembler.h"

/* have to do this... while options can be toggled after initialization (thru
	cs_option(), the modes cannot, and endianness is considered a mode) */
thread_local csh handle_lil = 0;
thread_local csh handle_big = 0;

extern "C" int
powerpc_init(int cs_mode_arg)
{
	int rc = -1;

	MYLOG("powerpc_init()\n");

	if(handle_lil || handle_big) {
		MYLOG("ERROR: already initialized!\n");
		goto cleanup;
	}

	/* initialize capstone handle */
	if(cs_open(CS_ARCH_PPC, (cs_mode)((int)CS_MODE_BIG_ENDIAN | cs_mode_arg), &handle_big) != CS_ERR_OK) {
		MYLOG("ERROR: cs_open()\n");
		goto cleanup;
	}

	if(cs_open(CS_ARCH_PPC, (cs_mode)((int)CS_MODE_LITTLE_ENDIAN | cs_mode_arg), &handle_lil) != CS_ERR_OK) {
		MYLOG("ERROR: cs_open()\n");
		goto cleanup;
	}

	cs_option(handle_big, CS_OPT_DETAIL, CS_OPT_ON);
	cs_option(handle_lil, CS_OPT_DETAIL, CS_OPT_ON);

	rc = 0;
	cleanup:
	if(rc) {
		powerpc_release();
	}

	return rc;
}

extern "C" void
powerpc_release(void)
{
	if(handle_lil) {
		cs_close(&handle_lil);
		handle_lil = 0;
	}

	if(handle_big) {
		cs_close(&handle_big);
		handle_big = 0;
	}
}

extern "C" int
powerpc_decompose(const uint8_t *data, int size, uint32_t addr, bool lil_end,
<<<<<<< HEAD
	struct decomp_result *res, int cs_mode_arg)
=======
	struct decomp_result *res, bool is_64bit)
>>>>>>> acc790bd
{
	int rc = -1;
	res->status = STATUS_ERROR_UNSPEC;

	if(!handle_lil) {
		powerpc_init(cs_mode_arg);
	}

	//typedef struct cs_insn {
	//	unsigned int id; /* see capstone/ppc.h for PPC_INS_ADD, etc. */
	//	uint64_t address;
	//	uint16_t size;
	//	uint8_t bytes[16];
	//	char mnemonic[32]; /* string */
	//	char op_str[160]; /* string */
	//	cs_detail *detail; /* need CS_OP_DETAIL ON and CS_OP_SKIPDATA is OFF */
	//} cs_insn;

	// where cs_detail is some details + architecture specific part
	// typedef struct cs_detail {
	//   uint8_t regs_read[12];
	//   uint8_t regs_read_count;
	//   uint8_t regs_write;
	//   uint8_t regs_write_count;
	//   uint8_t groups[8];
	//   uint8_t groups_count;
	//   cs_ppc *ppc;
	// }

	// and finally ppc is:
	// typedef struct cs_ppc {
	//   ppc_bc bc; /* branch code, see capstone/ppc.h for PPC_BC_LT, etc. */
	//   ppc_bh bh; /* branch hint, see capstone/ppc.h for PPC_BH_PLUS, etc. */
	//   bool update_cr0;
	//   uint8_t op_count;
	//   cs_ppc_op operands[8];
    // } cs_ppc;

	// and each operand is:
	// typedef struct cs_ppc_op {
	//   ppc_op_type type; /* see capstone/ppc.h for PPC_OP_REG, etc. */
	//   union {
	//	   unsigned int reg;	// register value for REG operand
	//	   int32_t imm;		// immediate value for IMM operand
	//	   ppc_op_mem mem;		// struct ppc_op_mem { uint base; int disp }
	//	   ppc_op_crx crx;		// struct ppc_op_crx { uint scale, uint reg }
	//   };
	// } cs_ppc_op;

	csh handle;
	struct cs_struct *hand_tmp = 0;
	cs_insn *insn = 0; /* instruction information
					cs_disasm() will allocate array of cs_insn here */

	/* which handle to use?
		BIG end or LITTLE end? */
	handle = handle_big;
	if(lil_end) handle = handle_lil;
	res->handle = handle;

	hand_tmp = (struct cs_struct *)handle;
	hand_tmp->mode = (cs_mode)((int)hand_tmp->mode | cs_mode_arg);

	/* call */
	size_t n = cs_disasm(handle, data, size, addr, 1, &insn);
	if(n != 1) {
		MYLOG("ERROR: cs_disasm() returned %" PRIdPTR " (cs_errno:%d)\n", n, cs_errno(handle));
		goto cleanup;
	}

	/* set the status */
	res->status = STATUS_SUCCESS;

	/* copy the instruction struct, and detail sub struct to result */
	memcpy(&(res->insn), insn, sizeof(cs_insn));
	memcpy(&(res->detail), insn->detail, sizeof(cs_detail));

	rc = 0;
	cleanup:
	if(insn) {
		cs_free(insn, 1);
		insn = 0;
	}
	return rc;
}

extern "C" int
powerpc_disassemble(struct decomp_result *res, char *buf, size_t len)
{
	/* ideally the "heavy" string disassemble result is derived from light data
		in the decomposition result, but capstone doesn't make this distinction */
	int rc = -1;

	if(len < strlen(res->insn.mnemonic)+strlen(res->insn.op_str) + 2) {
		MYLOG("ERROR: insufficient room\n");
		goto cleanup;
	}

	strcpy(buf, res->insn.mnemonic);
	strcat(buf, " ");
	strcat(buf, res->insn.op_str);

	rc = 0;
	cleanup:
	return rc;
}

extern "C" const char *
powerpc_reg_to_str(uint32_t rid, int cs_mode_arg)
{
	if(!handle_lil) {
		powerpc_init(cs_mode_arg);
	}

	return cs_reg_name(handle_lil, rid);
}
<|MERGE_RESOLUTION|>--- conflicted
+++ resolved
@@ -69,11 +69,7 @@
 
 extern "C" int
 powerpc_decompose(const uint8_t *data, int size, uint32_t addr, bool lil_end,
-<<<<<<< HEAD
-	struct decomp_result *res, int cs_mode_arg)
-=======
-	struct decomp_result *res, bool is_64bit)
->>>>>>> acc790bd
+	struct decomp_result *res, bool is_64bit, int cs_mode_arg)
 {
 	int rc = -1;
 	res->status = STATUS_ERROR_UNSPEC;
