#include <binaryninjaapi.h>

#include "disassembler.h"

using namespace BinaryNinja;

#include "il.h"
#include "util.h"

#define OTI_SEXT32_REGS 1
#define OTI_SEXT64_REGS 2
#define OTI_ZEXT32_REGS 4
#define OTI_ZEXT64_REGS 8
#define OTI_SEXT32_IMMS 16
#define OTI_SEXT64_IMMS 32
#define OTI_ZEXT32_IMMS 64
#define OTI_ZEXT64_IMMS 128
#define OTI_IMM_CPTR 256
#define OTI_IMM_REL_CPTR 512
#define OTI_IMM_BIAS 1024
#define OTI_GPR0_ZERO 2048

#define MYLOG(...) while(0);
//#define MYLOG BinaryNinja::LogDebug

static uint32_t genMask(uint32_t mb, uint32_t me)
{
	uint32_t maskBegin = ~0u >> mb;
	uint32_t maskEnd = ~0u << (31 - me);

	return (mb <= me) ? (maskBegin & maskEnd) : (maskBegin | maskEnd);
}

static ExprId operToIL(LowLevelILFunction &il, struct cs_ppc_op *op,
	int options=0, uint64_t extra=0)
{
	ExprId res;

	if(!op) {
		MYLOG("ERROR: operToIL() got NULL operand\n");
		return il.Unimplemented();
	}

	switch(op->type) {
		case PPC_OP_REG:
			//MYLOG("case PPC_OP_REG returning reg %d\n", op->reg);
			if (options & OTI_GPR0_ZERO && op->reg == PPC_REG_R0)
				res = il.Const(4, 0);
			else
				res = il.Register(4, op->reg);
			break;
		case PPC_OP_IMM:
			/* the immediate is a constant pointer (eg: absolute address) */
			if(options & OTI_IMM_CPTR) {
				res = il.ConstPointer(4, op->imm);
			}
			/* the immediate is a displacement (eg: relative addressing) */
			else if(options & OTI_IMM_REL_CPTR) {
				res = il.ConstPointer(4, op->imm + extra);
			}
			/* the immediate should be biased with given value */
			else if(options & OTI_IMM_BIAS) {
				res = il.Const(4, op->imm + extra);
			}
			/* the immediate is just a plain boring immediate */
			else {
				res = il.Const(4, op->imm);
			}
			break;

		case PPC_OP_MEM:
			//MYLOG("case PPC_OP_MEM returning regs (%d,%d)\n", op->mem.base, op->mem.disp);

			if (options & OTI_GPR0_ZERO && op->mem.base == PPC_REG_R0)
				res = il.Const(4, 0);
			else
				res = il.Register(4, op->mem.base);

			if(options & OTI_IMM_BIAS)
				res = il.Add(4, res, il.Const(4, op->mem.disp + extra));
			else
				res = il.Add(4, res, il.Const(4, op->mem.disp));
			break;

		case PPC_OP_CRX:
		case PPC_OP_INVALID:
		default:
			MYLOG("ERROR: don't know how to convert operand to IL\n");
			res = il.Unimplemented();
	}

	switch(options) {
		case OTI_SEXT32_REGS:
			if(op->type == PPC_OP_REG)
				res = il.SignExtend(4, res);
			break;
		case OTI_SEXT64_REGS:
			if(op->type == PPC_OP_REG)
				res = il.SignExtend(8, res);
			break;
		case OTI_ZEXT32_REGS:
			if(op->type == PPC_OP_REG)
				res = il.ZeroExtend(4, res);
			break;
		case OTI_ZEXT64_REGS:
			if(op->type == PPC_OP_REG)
				res = il.ZeroExtend(8, res);
			break;
		case OTI_SEXT32_IMMS:
			if(op->type == PPC_OP_REG)
				res = il.SignExtend(4, res);
			break;
		case OTI_SEXT64_IMMS:
			if(op->type == PPC_OP_REG)
				res = il.SignExtend(8, res);
			break;
		case OTI_ZEXT32_IMMS:
			if(op->type == PPC_OP_REG)
				res = il.ZeroExtend(4, res);
			break;
		case OTI_ZEXT64_IMMS:
			if(op->type == PPC_OP_REG)
				res = il.ZeroExtend(8, res);
			break;
	}

	return res;
}


/* map PPC_REG_CRX to an IL flagwrite type (a named set of written flags */
int crxToFlagWriteType(int crx, bool signedComparison = true)
{
	/* when we have more flags... */
	switch(crx)
	{
		case PPC_REG_CR0:
			return signedComparison ? IL_FLAGWRITE_CR0_S : IL_FLAGWRITE_CR0_U;
		case PPC_REG_CR1:
			return signedComparison ? IL_FLAGWRITE_CR1_S : IL_FLAGWRITE_CR1_U;
		case PPC_REG_CR2:
			return signedComparison ? IL_FLAGWRITE_CR2_S : IL_FLAGWRITE_CR2_U;
		case PPC_REG_CR3:
			return signedComparison ? IL_FLAGWRITE_CR3_S : IL_FLAGWRITE_CR3_U;
		case PPC_REG_CR4:
			return signedComparison ? IL_FLAGWRITE_CR4_S : IL_FLAGWRITE_CR4_U;
		case PPC_REG_CR5:
			return signedComparison ? IL_FLAGWRITE_CR5_S : IL_FLAGWRITE_CR5_U;
		case PPC_REG_CR6:
			return signedComparison ? IL_FLAGWRITE_CR6_S : IL_FLAGWRITE_CR6_U;
		case PPC_REG_CR7:
			return signedComparison ? IL_FLAGWRITE_CR7_S : IL_FLAGWRITE_CR7_U;
		default:
			return 0;
	}
}


static ExprId ExtractConditionClause(LowLevelILFunction& il, uint8_t crBit, bool negate = false)
{
	uint32_t flagBase = (crBit / 4) * 10;

	switch (crBit & 3)
	{
		case IL_FLAG_LT:
			if (negate) return il.FlagGroup(flagBase + IL_FLAGGROUP_CR0_GE);
			else        return il.FlagGroup(flagBase + IL_FLAGGROUP_CR0_LT);
		case IL_FLAG_GT:
			if (negate) return il.FlagGroup(flagBase + IL_FLAGGROUP_CR0_LE);
			else        return il.FlagGroup(flagBase + IL_FLAGGROUP_CR0_GT);
		case IL_FLAG_EQ:
			if (negate) return il.FlagGroup(flagBase + IL_FLAGGROUP_CR0_NE);
			else        return il.FlagGroup(flagBase + IL_FLAGGROUP_CR0_EQ);
	}

	ExprId result = il.Flag(crBit);

	if (negate)
		result = il.Not(0, result);

	return result;
}


static bool LiftConditionalBranch(LowLevelILFunction& il, uint8_t bo, uint8_t bi, BNLowLevelILLabel& takenLabel, BNLowLevelILLabel& falseLabel)
{
	bool testsCtr = !(bo & 4);
	bool testsCrBit = !(bo & 0x10);
	bool isConditional = testsCtr || testsCrBit;

	if (testsCtr)
	{
		ExprId cond, left, right;

		il.AddInstruction(
			il.SetRegister(4, PPC_REG_CTR,
				il.Sub(4,
					il.Register(4, PPC_REG_CTR),
					il.Const(4, 1))));

		left = il.Register(4, PPC_REG_CTR);
		right = il.Const(4, 0);

		if (bo & 2)
			cond = il.CompareEqual(4, left, right);
		else
			cond = il.CompareNotEqual(4, left, right);

		if (!testsCrBit)
		{
			il.AddInstruction(il.If(cond, takenLabel, falseLabel));
		}
		else
		{
			LowLevelILLabel trueLabel;
			il.AddInstruction(il.If(cond, trueLabel, falseLabel));
			il.MarkLabel(trueLabel);
		}
	}

	if (testsCrBit)
	{
		ExprId cond = ExtractConditionClause(il, bi, !(bo & 8));
		il.AddInstruction(il.If(cond, takenLabel, falseLabel));
	}

	return isConditional;
}


static bool LiftBranches(Architecture* arch, LowLevelILFunction &il, const uint8_t* data, uint64_t addr, bool le)
{
	uint32_t insn = *(const uint32_t *) data;

	if (!le)
		insn = bswap32(insn);

	bool lk = insn & 1;

	switch (insn >> 26)
	{
		case 18: /* b (b, ba, bl, bla) */
		{
			uint32_t target = insn & 0x03fffffc;

			/* sign extend target */
			if ((target >> 25) & 1)
				target |= 0xfc000000;

			/* account for absolute addressing */
			if (!(insn & 2))
				target += (uint32_t) addr;

			BNLowLevelILLabel *label = il.GetLabelForAddress(arch, target);

			if (label && !(lk && (target != (addr+4))))
			{
				/* branch to an instruction within the same function -- take
				 * 'lk' bit behavior into account, but don't emit as a call
				 */
				if (lk)
					il.AddInstruction(il.SetRegister(4, PPC_REG_LR, il.ConstPointer(4, addr + 4)));

				il.AddInstruction(il.Goto(*label));
			}
			else
			{
				ExprId dest = il.ConstPointer(4, target);

				if (lk)
					il.AddInstruction(il.Call(dest));
				else
					il.AddInstruction(il.Jump(dest));
			}

			break;
		}
		case 16: /* bc */
		{
			uint32_t target = insn & 0xfffc;
			uint8_t bo = (insn >> 21) & 0x1f;
			uint8_t bi = (insn >> 16) & 0x1f;

			/* sign extend target */
			if ((target >> 15) & 1)
				target |= 0xffff0000;

			/* account for absolute addressing */
			if (!(insn & 2))
				target += (uint32_t) addr;

			BNLowLevelILLabel *existingTakenLabel = il.GetLabelForAddress(arch, target);
			BNLowLevelILLabel *existingFalseLabel = il.GetLabelForAddress(arch, addr + 4);

			if (lk)
				il.AddInstruction(il.SetRegister(4, PPC_REG_LR, il.ConstPointer(4, addr + 4)));

			LowLevelILLabel takenLabelManual, falseLabelManual;
			BNLowLevelILLabel* takenLabel = existingTakenLabel;
			BNLowLevelILLabel* falseLabel = existingFalseLabel;

			if (!takenLabel)
				takenLabel = &takenLabelManual;

			if (!falseLabel)
				falseLabel = &falseLabelManual;

			bool wasConditionalBranch = LiftConditionalBranch(il, bo, bi, *takenLabel, *falseLabel);

			if (wasConditionalBranch && !existingTakenLabel)
				il.MarkLabel(*takenLabel);

			if (!wasConditionalBranch && existingTakenLabel)
				il.AddInstruction(il.Goto(*takenLabel));
			else if (target != addr + 4)
			{
				if (lk)
				{
					il.AddInstruction(il.Call(il.ConstPointer(4, target)));
					if (wasConditionalBranch)
						il.AddInstruction(il.Goto(*falseLabel));
				}
				else
					il.AddInstruction(il.Jump(il.ConstPointer(4, target)));
			}

			if (wasConditionalBranch && !existingFalseLabel)
				il.MarkLabel(*falseLabel);

			break;
		}
		case 19: /* bcctr, bclr */
		{
			uint8_t bo = (insn >> 21) & 0x1f;
			uint8_t bi = (insn >> 16) & 0x1f;
			bool blr = false;
			ExprId expr;

			switch ((insn >> 1) & 0x3ff)
			{
				case 16:
					expr = il.Register(4, PPC_REG_LR);
					blr = true;
					break;
				case 528:
					if (!(bo & 4))
						return false;
					expr = il.Register(4, PPC_REG_CTR);
					break;
				default:
					return false;
			}

			BNLowLevelILLabel *existingFalseLabel = il.GetLabelForAddress(arch, addr + 4);
			BNLowLevelILLabel* falseLabel = existingFalseLabel;

			LowLevelILLabel takenLabel, falseLabelManual;

			if (!falseLabel)
				falseLabel = &falseLabelManual;

			bool wasConditionalBranch = LiftConditionalBranch(il, bo, bi, takenLabel, *falseLabel);

			if (wasConditionalBranch)
				il.MarkLabel(takenLabel);

			if (lk)
			{
				il.AddInstruction(il.Call(expr));
				if (wasConditionalBranch)
					il.AddInstruction(il.Goto(*falseLabel));
			}
			else if (blr)
				il.AddInstruction(il.Return(expr));
			else
				il.AddInstruction(il.Jump(expr));

			if (wasConditionalBranch && !existingFalseLabel)
				il.MarkLabel(*falseLabel);

			break;
		}
		default:
			return false;
	}

	return true;
}


static ExprId ByteReverseRegister(LowLevelILFunction &il, uint32_t reg, size_t size)
{
	ExprId swap = BN_INVALID_EXPR;

	for (size_t srcIndex = 0; srcIndex < size; srcIndex++)
	{
		ExprId extracted = il.Register(4, reg);
		size_t dstIndex = size - srcIndex - 1;

		if (dstIndex > srcIndex)
		{
			ExprId mask = il.Const(4, 0xffull << (srcIndex * 8));
			extracted = il.And(4, extracted, mask);
			extracted = il.ShiftLeft(4, extracted, il.Const(4, (dstIndex - srcIndex) * 8));
		}
		else if (srcIndex > dstIndex)
		{
			ExprId mask = il.Const(4, 0xffull << (dstIndex * 8));
			extracted = il.LogicalShiftRight(4, extracted, il.Const(4, (srcIndex - dstIndex) * 8));
			extracted = il.And(4, extracted, mask);
		}

		if (swap == BN_INVALID_EXPR)
			swap = extracted;
		else
			swap = il.Or(4, swap, extracted);
	}

	return swap;
}


static void ByteReversedLoad(LowLevelILFunction &il, struct cs_ppc* ppc, size_t size)
{
	ExprId addr = operToIL(il, &ppc->operands[1], OTI_GPR0_ZERO);                  // (rA|0)
	ExprId  val = il.Load(size, il.Add(4, addr, operToIL(il, &ppc->operands[2]))); // [(rA|0) + (rB)]

	if (size < 4)
		val = il.ZeroExtend(4, val);

	/* set reg immediately; this will cause xrefs to be sized correctly,
	 * we'll use this as the scratch while we calculate the swapped value */
	il.AddInstruction(il.SetRegister(4, ppc->operands[0].reg, val));               // rD = [(rA|0) + (rB)]
	ExprId swap = ByteReverseRegister(il, ppc->operands[0].reg, size);

	il.AddInstruction(il.SetRegister(4, ppc->operands[0].reg, swap));              // rD = swap([(rA|0) + (rB)])
}

static void ByteReversedStore(LowLevelILFunction &il, struct cs_ppc* ppc, size_t size)
{
	ExprId addr = operToIL(il, &ppc->operands[1], OTI_GPR0_ZERO);     // (rA|0)
	addr = il.Add(4, addr, operToIL(il, &ppc->operands[2]));          // (rA|0) + (rB)
	ExprId val = ByteReverseRegister(il, ppc->operands[0].reg, size); // rS = swap(rS)
	il.AddInstruction(il.Store(size, addr, val));                     // [(rA|0) + (rB)] = swap(rS)
}

/* returns TRUE - if this IL continues
          FALSE - if this IL terminates a block */
bool GetLowLevelILForPPCInstruction(Architecture *arch, LowLevelILFunction &il,
  const uint8_t* data, uint64_t addr, decomp_result *res, bool le)
{
	int i;
	bool rc = true;

	/* bypass capstone path for *all* branching instructions; capstone
	 * is too difficult to work with and is outright broken for some
	 * branch instructions (bdnz, etc.)
	 */
	if (LiftBranches(arch, il, data, addr, le))
		return true;

	struct cs_insn *insn = &(res->insn);
	struct cs_detail *detail = &(res->detail);
	struct cs_ppc *ppc = &(detail->ppc);

	/* There is a simplifying reduction available for:
	 *   rlwinm <reg>, <reg>, <rol_amt>, <mask_begin>, <mask_end>
	 * When <rol_amt> == <mask_begin> == 0, this can be translated to:
	 *   clrwi <reg>, <reg>, 31-<mask_end>
	 *
	 * Unfortunately capstone screws this up, replacing just the instruction id with PPC_INSN_CLRWI.
	 * The mnemonic ("rlwinm"), operands, etc. all stay the same.
	 */
	if (insn->id == PPC_INS_CLRLWI && insn->mnemonic[0] == 'r')
	{
		insn->id = PPC_INS_RLWINM;
	}

	/* create convenient access to instruction operands */
	cs_ppc_op *oper0=NULL, *oper1=NULL, *oper2=NULL, *oper3=NULL, *oper4=NULL;
	#define REQUIRE1OP if(!oper0) goto ReturnUnimpl;
	#define REQUIRE2OPS if(!oper0 || !oper1) goto ReturnUnimpl;
	#define REQUIRE3OPS if(!oper0 || !oper1 || !oper2) goto ReturnUnimpl;
	#define REQUIRE4OPS if(!oper0 || !oper1 || !oper2 || !oper3) goto ReturnUnimpl;
	#define REQUIRE5OPS if(!oper0 || !oper1 || !oper2 || !oper3 || !oper4) goto ReturnUnimpl;

	switch(ppc->op_count) {
		default:
		case 5: oper4 = &(ppc->operands[4]); FALL_THROUGH
		case 4: oper3 = &(ppc->operands[3]); FALL_THROUGH
		case 3: oper2 = &(ppc->operands[2]); FALL_THROUGH
		case 2: oper1 = &(ppc->operands[1]); FALL_THROUGH
		case 1: oper0 = &(ppc->operands[0]); FALL_THROUGH
		case 0: while(0);
	}

	/* for conditionals that specify a crx, treat it special */
	if(ppc->bc != PPC_BC_INVALID) {
		if(oper0 && oper0->type == PPC_OP_REG && oper0->reg >= PPC_REG_CR0 &&
		  ppc->operands[0].reg <= PPC_REG_CR7) {
			oper0 = oper1;
			oper1 = oper2;
			oper2 = oper3;
			oper3 = NULL;
		}
	}

	if(0 && insn->id == PPC_INS_CMPLWI) {
		MYLOG("%s() %08llx: %02X %02X %02X %02X %s %s has %d operands\n",
			__func__, addr, data[0], data[1], data[2], data[3],
			insn->mnemonic, insn->op_str, ppc->op_count
		);

		//printInstructionVerbose(res);
		//MYLOG("oper0: %p\n", oper0);
		//MYLOG("oper1: %p\n", oper1);
		//MYLOG("oper2: %p\n", oper2);
		//MYLOG("oper3: %p\n", oper3);
	}

	ExprId ei0, ei1, ei2;

	switch(insn->id) {
		/* add
			"add." also updates the CR0 bits */
		case PPC_INS_ADD: /* add */
			REQUIRE2OPS
			ei0 = il.Add(
				4,
				operToIL(il, oper1),
				operToIL(il, oper2)
			);
			ei0 = il.SetRegister(4, oper0->reg, ei0,
				(insn->id == PPC_INS_ADD && ppc->update_cr0) ? IL_FLAGWRITE_CR0_S : 0
			);
			il.AddInstruction(ei0);
			break;

		case PPC_INS_ADDE: /* add, extended (+ carry flag) */
			REQUIRE3OPS
			ei0 = il.AddCarry(
				4,
				operToIL(il, oper1),
				operToIL(il, oper2),
				il.Flag(IL_FLAG_XER_CA),
				IL_FLAGWRITE_XER_CA
			);
			ei0 = il.SetRegister(4, oper0->reg, ei0,
			  ppc->update_cr0 ? IL_FLAGWRITE_CR0_S : 0
			);
			il.AddInstruction(ei0);
			break;

		case PPC_INS_ADDME: /* add, extended (+ carry flag) minus one */
		case PPC_INS_ADDZE:
			REQUIRE2OPS
			if (insn->id == PPC_INS_ADDME)
				ei0 = il.Const(4, 0xffffffff);
			else
				ei0 = il.Const(4, 0);
			ei0 = il.AddCarry(
				4,
				operToIL(il, oper1),
				ei0,
				il.Flag(IL_FLAG_XER_CA),
				IL_FLAGWRITE_XER_CA
			);
			ei0 = il.SetRegister(4, oper0->reg, ei0,
				ppc->update_cr0 ? IL_FLAGWRITE_CR0_S : 0
			);
			il.AddInstruction(ei0);
			break;

		case PPC_INS_ADDC: /* add, carrying */
		case PPC_INS_ADDIC: /* add immediate, carrying */
			REQUIRE3OPS
			ei0 = il.Add(
				4,
				operToIL(il, oper1),
				operToIL(il, oper2),
				IL_FLAGWRITE_XER_CA
			);
			ei0 = il.SetRegister(4, oper0->reg, ei0,
				ppc->update_cr0 ? IL_FLAGWRITE_CR0_S : 0
			);
			il.AddInstruction(ei0);
			break;

		case PPC_INS_ADDI: /* add immediate, eg: addi rD, rA, <imm> */
		case PPC_INS_ADDIS: /* add immediate, shifted */
			REQUIRE2OPS
			if (insn->id == PPC_INS_ADDIS)
				ei0 = il.Const(4, oper2->imm << 16);
			else
				ei0 = il.Const(4, oper2->imm);
			ei0 = il.Add(
				4,
				operToIL(il, oper1, OTI_GPR0_ZERO),
				ei0
			);
			ei0 = il.SetRegister(4, oper0->reg, ei0);
			il.AddInstruction(ei0);
			break;

		case PPC_INS_LIS: /* load immediate, shifted */
			REQUIRE2OPS
			ei0 = il.SetRegister(
				4,
				oper0->reg,
				il.ConstPointer(4, oper1->imm << 16)
			);
			il.AddInstruction(ei0);
			break;

		case PPC_INS_LI: /* load immediate */
		case PPC_INS_LA: /* load displacement */
			REQUIRE2OPS
			il.AddInstruction(il.SetRegister(4, oper0->reg, operToIL(il, oper1)));
			break;

		case PPC_INS_AND:
		case PPC_INS_ANDC: // and [with complement]
		case PPC_INS_NAND:
			REQUIRE3OPS
			ei0 = operToIL(il, oper2);
			if (insn->id == PPC_INS_ANDC)
				ei0 = il.Not(4, ei0);
			ei0 = il.And(4, operToIL(il, oper1), ei0);
			if (insn->id == PPC_INS_NAND)
				ei0 = il.Not(4, ei0);
			ei0 = il.SetRegister(4, oper0->reg, ei0,
				ppc->update_cr0 ? IL_FLAGWRITE_CR0_S : 0
			);
			il.AddInstruction(ei0);
			break;

		case PPC_INS_ANDIS:
		case PPC_INS_ANDI:
			REQUIRE3OPS
			if (insn->id == PPC_INS_ANDIS)
				ei0 = il.Const(4, oper2->imm << 16);
			else
				ei0 = il.Const(4, oper2->imm);
			ei0 = il.And(4, operToIL(il, oper1), ei0);
			ei0 = il.SetRegister(4, oper0->reg, ei0, IL_FLAGWRITE_CR0_S);
			il.AddInstruction(ei0);
			break;

		case PPC_INS_CMP:
		case PPC_INS_CMPW: /* compare (signed) word(32-bit) */
			REQUIRE2OPS
			ei0 = operToIL(il, oper2 ? oper1 : oper0);
			ei1 = operToIL(il, oper2 ? oper2 : oper1);
			ei2 = il.Sub(4, ei0, ei1, crxToFlagWriteType(oper2 ? oper0->reg : PPC_REG_CR0));
			il.AddInstruction(ei2);
			break;

		case PPC_INS_CMPL:
		case PPC_INS_CMPLW: /* compare logical(unsigned) word(32-bit) */
			REQUIRE2OPS
			ei0 = operToIL(il, oper2 ? oper1 : oper0);
			ei1 = operToIL(il, oper2 ? oper2 : oper1);
			ei2 = il.Sub(4, ei0, ei1, crxToFlagWriteType(oper2 ? oper0->reg : PPC_REG_CR0, false));
			il.AddInstruction(ei2);
			break;

		case PPC_INS_CMPI:
		case PPC_INS_CMPWI: /* compare (signed) word(32-bit) immediate */
			REQUIRE2OPS
			ei0 = operToIL(il, oper2 ? oper1 : oper0);
			ei1 = operToIL(il, oper2 ? oper2 : oper1, OTI_SEXT32_IMMS);
			ei2 = il.Sub(4, ei0, ei1, crxToFlagWriteType(oper2 ? oper0->reg : PPC_REG_CR0));
			il.AddInstruction(ei2);
			break;

		case PPC_INS_CMPLI:
		case PPC_INS_CMPLWI: /* compare logical(unsigned) word(32-bit) immediate */
			REQUIRE2OPS
			ei0 = operToIL(il, oper2 ? oper1 : oper0);
			ei1 = operToIL(il, oper2 ? oper2 : oper1, OTI_ZEXT32_IMMS);
			ei2 = il.Sub(4, ei0, ei1, crxToFlagWriteType(oper2 ? oper0->reg : PPC_REG_CR0, false));
			il.AddInstruction(ei2);
			break;

	//case PPC_INS_CMPD: /* compare (signed) d-word(64-bit) */
	//	REQUIRE2OPS
	//	ei0 = operToIL(il, oper0);
	//	ei1 = operToIL(il, oper1, OTI_SEXT64_REGS);
	//	ei2 = il.Sub(4, ei0, ei1, flagWriteType);
	//	il.AddInstruction(ei2);
	//	break;

	//case PPC_INS_CMPLD: /* compare logical(unsigned) d-word(64-bit) */
	//	REQUIRE2OPS
	//	ei0 = operToIL(il, oper0);
	//	ei1 = operToIL(il, oper1, OTI_ZEXT64_REGS);
	//	ei2 = il.Sub(4, ei0, ei1, flagWriteType);
	//	il.AddInstruction(ei2);
	//	break;

	//case PPC_INS_CMPDI: /* compare (signed) d-word(64-bit) immediate */
	//	REQUIRE2OPS
	//	ei0 = operToIL(il, oper0);
	//	ei1 = operToIL(il, oper1, OTI_SEXT64_IMMS);
	//	ei2 = il.Sub(4, ei0, ei1, flagWriteType);
	//	il.AddInstruction(ei2);
	//	break;

	//case PPC_INS_CMPLDI: /* compare logical(unsigned) d-word(64-bit) immediate */
	//	REQUIRE2OPS
	//	ei0 = operToIL(il, oper0);
	//	ei1 = operToIL(il, oper1, OTI_ZEXT64_IMMS);
	//	ei2 = il.Sub(4, ei0, ei1, flagWriteType);
	//	il.AddInstruction(ei2);
	//	break;

	//	case PPC_INS_FCMPU:
	//		REQUIRE3OPS
	//		ei0 = il.FloatSub(4, il.Unimplemented(), il.Unimplemented(), (oper0->reg - PPC_REG_CR0) + IL_FLAGWRITE_INVL0);
	//		il.AddInstruction(ei0);
	//		break;

		case PPC_INS_CRAND:
		case PPC_INS_CRANDC:
		case PPC_INS_CRNAND:
			REQUIRE3OPS
			ei0 = il.Flag(oper1->reg - PPC_REG_R0);
			ei1 = il.Flag(oper2->reg - PPC_REG_R0);
			if (insn->id == PPC_INS_CRANDC)
				ei1 = il.Not(0, ei1);
			ei0 = il.And(0, ei0, ei1);
			if (insn->id == PPC_INS_CRNAND)
				ei0 = il.Not(0, ei0);
			il.AddInstruction(il.SetFlag(oper0->reg - PPC_REG_R0, ei0));
			break;

		case PPC_INS_CROR:
		case PPC_INS_CRORC:
		case PPC_INS_CRNOR:
			REQUIRE3OPS
			ei0 = il.Flag(oper1->reg - PPC_REG_R0);
			ei1 = il.Flag(oper2->reg - PPC_REG_R0);
			if (insn->id == PPC_INS_CRORC)
				ei1 = il.Not(0, ei1);
			ei0 = il.Or(0, ei0, ei1);
			if (insn->id == PPC_INS_CRNOR)
				ei0 = il.Not(0, ei0);
			il.AddInstruction(il.SetFlag(oper0->reg - PPC_REG_R0, ei0));
			break;

		case PPC_INS_CREQV:
		case PPC_INS_CRXOR:
			REQUIRE3OPS
			ei0 = il.Flag(oper1->reg - PPC_REG_R0);
			ei1 = il.Flag(oper2->reg - PPC_REG_R0);
			ei0 = il.Xor(0, ei0, ei1);
			if (insn->id == PPC_INS_CREQV)
				ei0 = il.Not(0, ei0);
			il.AddInstruction(il.SetFlag(oper0->reg - PPC_REG_R0, ei0));
			break;

		case PPC_INS_CRSET:
			REQUIRE1OP
			ei0 = il.SetFlag(oper0->reg - PPC_REG_R0, il.Const(0, 1));
			il.AddInstruction(ei0);
			break;

		case PPC_INS_CRCLR:
			REQUIRE1OP
			ei0 = il.SetFlag(oper0->reg - PPC_REG_R0, il.Const(0, 0));
			il.AddInstruction(ei0);
			break;

		case PPC_INS_CRNOT:
		case PPC_INS_CRMOVE:
			REQUIRE2OPS
			ei0 = il.Flag(oper1->reg - PPC_REG_R0);
			if (insn->id == PPC_INS_CRNOT)
				ei0 = il.Not(0, ei0);
			ei0 = il.SetFlag(oper0->reg - PPC_REG_R0, ei0);
			il.AddInstruction(ei0);
			break;

		case PPC_INS_MFCR:
			REQUIRE1OP
			il.AddInstruction(il.SetRegister(4, oper0->reg,
				il.Or(4, il.FlagBit(4, IL_FLAG_LT, 31),
				il.Or(4, il.FlagBit(4, IL_FLAG_GT, 30),
				il.Or(4, il.FlagBit(4, IL_FLAG_EQ, 29),
				il.Or(4, il.FlagBit(4, IL_FLAG_SO, 28),
				il.Or(4, il.FlagBit(4, IL_FLAG_LT_1, 27),
				il.Or(4, il.FlagBit(4, IL_FLAG_GT_1, 26),
				il.Or(4, il.FlagBit(4, IL_FLAG_EQ_1, 25),
				il.Or(4, il.FlagBit(4, IL_FLAG_SO_1, 24),
				il.Or(4, il.FlagBit(4, IL_FLAG_LT_2, 23),
				il.Or(4, il.FlagBit(4, IL_FLAG_GT_2, 22),
				il.Or(4, il.FlagBit(4, IL_FLAG_EQ_2, 21),
				il.Or(4, il.FlagBit(4, IL_FLAG_SO_2, 20),
				il.Or(4, il.FlagBit(4, IL_FLAG_LT_3, 19),
				il.Or(4, il.FlagBit(4, IL_FLAG_GT_3, 18),
				il.Or(4, il.FlagBit(4, IL_FLAG_EQ_3, 17),
				il.Or(4, il.FlagBit(4, IL_FLAG_SO_3, 16),
				il.Or(4, il.FlagBit(4, IL_FLAG_LT_4, 15),
				il.Or(4, il.FlagBit(4, IL_FLAG_GT_4, 14),
				il.Or(4, il.FlagBit(4, IL_FLAG_EQ_4, 13),
				il.Or(4, il.FlagBit(4, IL_FLAG_SO_4, 12),
				il.Or(4, il.FlagBit(4, IL_FLAG_LT_5, 11),
				il.Or(4, il.FlagBit(4, IL_FLAG_GT_5, 10),
				il.Or(4, il.FlagBit(4, IL_FLAG_EQ_5, 9),
				il.Or(4, il.FlagBit(4, IL_FLAG_SO_5, 8),
				il.Or(4, il.FlagBit(4, IL_FLAG_LT_6, 7),
				il.Or(4, il.FlagBit(4, IL_FLAG_GT_6, 6),
				il.Or(4, il.FlagBit(4, IL_FLAG_EQ_6, 5),
				il.Or(4, il.FlagBit(4, IL_FLAG_SO_6, 4),
				il.Or(4, il.FlagBit(4, IL_FLAG_LT_7, 3),
				il.Or(4, il.FlagBit(4, IL_FLAG_GT_7, 2),
				il.Or(4, il.FlagBit(4, IL_FLAG_EQ_7, 1),
				il.FlagBit(4, IL_FLAG_SO_7, 0))))))))))))))))))))))))))))))))));
			break;

		case PPC_INS_MTCRF:
			REQUIRE2OPS
			for (uint8_t test = 0x80, i = 0; test; test >>= 1, i++)
			{
				if (test & oper0->imm)
				{
					ei0 = il.Or(4, il.Register(4, oper1->reg), il.Const(4, 0), IL_FLAGWRITE_MTCR0 + i);
					il.AddInstruction(ei0);
				}
			}
			break;

		case PPC_INS_EXTSB:
		case PPC_INS_EXTSH:
			REQUIRE2OPS
			ei0 = il.Register(4, oper1->reg);
			if (insn->id == PPC_INS_EXTSB)
				ei0 = il.LowPart(1, ei0);
			else
				ei0 = il.LowPart(2, ei0);
			ei0 = il.SignExtend(4, ei0);
			ei0 = il.SetRegister(4, oper0->reg, ei0,
				ppc->update_cr0 ? IL_FLAGWRITE_CR0_S : 0
			);
			il.AddInstruction(ei0);
			break;

		case PPC_INS_EXTSW:
			REQUIRE2OPS
			ei0 = il.Register(8, oper1->reg);
			ei0 = il.LowPart(4, ei0);
			ei0 = il.SignExtend(8, ei0);
			ei0 = il.SetRegister(8, oper0->reg, ei0,
				ppc->update_cr0 ? IL_FLAGWRITE_CR0_S : 0
			);
			il.AddInstruction(ei0);
			break;

		case PPC_INS_ISEL:
			REQUIRE4OPS
			{
				LowLevelILLabel trueLabel, falseLabel, doneLabel;
				uint32_t crBit = oper3->reg - PPC_REG_R0;
				uint32_t cr = crBit / 4;

				switch (crBit % 4)
				{
				case 3:
					// summary overflow - no nice conditions right now
					ei0 = il.Flag(IL_FLAG_LT + crBit);
					break;
				default:
					// turn it into the simplest flag groups/conditionals
					// the flag groups representing set bits are always even,
					// and each cr's flag group starts at a multiple of 10
					ei0 = il.FlagGroup(IL_FLAGGROUP_CR0_LT + (cr * 10) + ((crBit % 4) * 2));
					break;
				}

				ei1 = il.Register(4, oper1->reg);
				ei2 = il.Register(4, oper2->reg);
				il.AddInstruction(il.If(ei0, trueLabel, falseLabel));

				/* true case */
				il.MarkLabel(trueLabel);
				ei0 = il.SetRegister(4, oper0->reg, ei1);
				il.AddInstruction(ei0);
				il.AddInstruction(il.Goto(doneLabel));

				/* false case */
				il.MarkLabel(falseLabel);
				ei0 = il.SetRegister(4, oper0->reg, ei2);
				il.AddInstruction(ei0);
				il.AddInstruction(il.Goto(doneLabel));

				/* done */
				il.MarkLabel(doneLabel);
			}
			break;

		case PPC_INS_LMW:
			REQUIRE2OPS
			for(i=oper0->reg; i<=PPC_REG_R31; ++i) {
				ei0 = il.SetRegister(4,
					i,             // dest
					il.Load(4,     // source
						operToIL(il, oper1, OTI_IMM_BIAS, (i-(oper0->reg))*4)
					)
				);

				il.AddInstruction(ei0);
			}

			break;

		/*
			load byte and zero extend [and update]
		*/
		case PPC_INS_LBZ:
		case PPC_INS_LBZU:
			REQUIRE2OPS
			ei0 = operToIL(il, oper1, OTI_GPR0_ZERO); // d(rA) or 0
			ei0 = il.Load(1, ei0);                    // [d(rA)]
			ei0 = il.ZeroExtend(4, ei0);
			ei0 = il.SetRegister(4, oper0->reg, ei0); // rD = [d(rA)]
			il.AddInstruction(ei0);

			// if update, rA is set to effective address (d(rA))
			if(insn->id == PPC_INS_LBZU) {
				ei0 = il.SetRegister(4, oper1->mem.base, operToIL(il, oper1));
				il.AddInstruction(ei0);
			}

			break;

		/*
			load half word [and zero/sign extend] [and update]
		*/
		case PPC_INS_LBZX:
		case PPC_INS_LBZUX:
			REQUIRE3OPS
			ei0 = operToIL(il, oper1, OTI_GPR0_ZERO);              // d(rA) or 0
			ei0 = il.Load(1, il.Add(4, ei0, operToIL(il, oper2))); // [d(rA) + d(rB)]
			ei0 = il.ZeroExtend(4, ei0);
			ei0 = il.SetRegister(4, oper0->reg, ei0);              // rD = [d(rA)]
			il.AddInstruction(ei0);

			// if update, rA is set to effective address (d(rA))
			if(insn->id == PPC_INS_LBZUX && oper1->reg != oper0->reg && oper1->reg != PPC_REG_R0) {
				ei0 = il.SetRegister(4, oper1->reg, operToIL(il, oper1));
				il.AddInstruction(ei0);
			}

			break;

		/*
			load half word [and zero/sign extend] [and update]
		*/
		case PPC_INS_LHZ:
		case PPC_INS_LHZU:
		case PPC_INS_LHA:
		case PPC_INS_LHAU:
			REQUIRE2OPS
			ei0 = operToIL(il, oper1, OTI_GPR0_ZERO); // d(rA) or 0
			ei0 = il.Load(2, ei0);                    // [d(rA)]
			if(insn->id == PPC_INS_LHZ || insn->id == PPC_INS_LHZU)
				ei0 = il.ZeroExtend(4, ei0);
			else
				ei0 = il.SignExtend(4, ei0);
			ei0 = il.SetRegister(4, oper0->reg, ei0); // rD = [d(rA)]
			il.AddInstruction(ei0);

			// if update, rA is set to effective address (d(rA))
			if(insn->id == PPC_INS_LHZU || insn->id == PPC_INS_LHAU) {
				ei0 = il.SetRegister(4, oper1->mem.base, operToIL(il, oper1));
				il.AddInstruction(ei0);
			}

			break;

		/*
			load half word [and zero/sign extend] [and update]
		*/
		case PPC_INS_LHZX:
		case PPC_INS_LHZUX:
		case PPC_INS_LHAX:
		case PPC_INS_LHAUX:
			REQUIRE3OPS
			ei0 = operToIL(il, oper1, OTI_GPR0_ZERO);              // d(rA) or 0
			ei0 = il.Load(2, il.Add(4, ei0, operToIL(il, oper2))); // [d(rA) + d(rB)]
			if(insn->id == PPC_INS_LHZX || insn->id == PPC_INS_LHZUX)
				ei0 = il.ZeroExtend(4, ei0);
			else
				ei0 = il.SignExtend(4, ei0);
			ei0 = il.SetRegister(4, oper0->reg, ei0);              // rD = [d(rA)]
			il.AddInstruction(ei0);

			// if update, rA is set to effective address (d(rA))
			if((insn->id == PPC_INS_LHZUX || insn->id == PPC_INS_LHAUX) && oper1->reg != oper0->reg && oper1->reg != PPC_REG_R0) {
				ei0 = il.SetRegister(4, oper1->reg, operToIL(il, oper1));
				il.AddInstruction(ei0);
			}

			break;

		/*
			load word [and zero] [and update]
		*/
		case PPC_INS_LWZ:
		case PPC_INS_LWZU:
			REQUIRE2OPS
			ei0 = operToIL(il, oper1, OTI_GPR0_ZERO); // d(rA) or 0
			ei0 = il.Load(4, ei0);                    // [d(rA)]
			ei0 = il.SetRegister(4, oper0->reg, ei0); // rD = [d(rA)]
			il.AddInstruction(ei0);

			// if update, rA is set to effective address (d(rA))
			if(insn->id == PPC_INS_LWZU) {
				ei0 = il.SetRegister(4, oper1->mem.base, operToIL(il, oper1));
				il.AddInstruction(ei0);
			}

			break;

		/*
			load word [and zero] [and update]
		*/
		case PPC_INS_LWZX:
		case PPC_INS_LWZUX:
			REQUIRE3OPS
			ei0 = operToIL(il, oper1, OTI_GPR0_ZERO);              // d(rA) or 0
			ei0 = il.Load(4, il.Add(4, ei0, operToIL(il, oper2))); // [d(rA) + d(rB)]
			ei0 = il.SetRegister(4, oper0->reg, ei0);              // rD = [d(rA)]
			il.AddInstruction(ei0);

			// if update, rA is set to effective address (d(rA))
			if(insn->id == PPC_INS_LWZUX && oper1->reg != oper0->reg && oper1->reg != PPC_REG_R0) {
				ei0 = il.SetRegister(4, oper1->reg, operToIL(il, oper1));
				il.AddInstruction(ei0);
			}

			break;

		/*
			load doubleword [and update]
		*/
		case PPC_INS_LD:
		case PPC_INS_LDU:
			REQUIRE2OPS
			ei0 = operToIL(il, oper1, OTI_GPR0_ZERO); // d(rA) or 0
			ei0 = il.Load(8, ei0);                    // [d(rA)]
			ei0 = il.SetRegister(8, oper0->reg, ei0); // rD = [d(rA)]
			il.AddInstruction(ei0);

			// if update, rA is set to effective address (d(rA))
			if(insn->id == PPC_INS_LWZU) {
				ei0 = il.SetRegister(8, oper1->mem.base, operToIL(il, oper1));
				il.AddInstruction(ei0);
			}

			break;

		/*
			load doubleword [and update]
		*/
		case PPC_INS_LDX:
		case PPC_INS_LDUX:
			REQUIRE3OPS
			ei0 = operToIL(il, oper1, OTI_GPR0_ZERO);              // d(rA) or 0
			ei0 = il.Load(8, il.Add(8, ei0, operToIL(il, oper2))); // [d(rA) + d(rB)]
			ei0 = il.SetRegister(8, oper0->reg, ei0);              // rD = [d(rA)]
			il.AddInstruction(ei0);

			// if update, rA is set to effective address (d(rA))
			if(insn->id == PPC_INS_LWZUX && oper1->reg != oper0->reg && oper1->reg != PPC_REG_R0) {
				ei0 = il.SetRegister(8, oper1->reg, operToIL(il, oper1));
				il.AddInstruction(ei0);
			}

			break;

		case PPC_INS_LHBRX:
			REQUIRE3OPS
			ByteReversedLoad(il, ppc, 2);
			break;

		case PPC_INS_LWBRX:
			REQUIRE3OPS
			ByteReversedLoad(il, ppc, 4);
			break;

		case PPC_INS_STHBRX:
			REQUIRE3OPS
			ByteReversedStore(il, ppc, 2);
			break;

		case PPC_INS_STWBRX:
			REQUIRE3OPS
			ByteReversedStore(il, ppc, 4);
			break;

		case PPC_INS_MFCTR: // move from ctr
			REQUIRE1OP
			il.AddInstruction(il.SetRegister(4, oper0->reg, il.Register(4, PPC_REG_CTR)));
			break;

		case PPC_INS_MFLR: // move from link register
			REQUIRE1OP
			il.AddInstruction(il.SetRegister(4, oper0->reg, il.Register(4, PPC_REG_LR)));
			break;

		case PPC_INS_MTCTR: // move to ctr
			REQUIRE1OP
			il.AddInstruction(il.SetRegister(4, PPC_REG_CTR, operToIL(il, oper0)));
			break;

		case PPC_INS_MTLR: // move to link register
			REQUIRE1OP
			il.AddInstruction(il.SetRegister(4, PPC_REG_LR, operToIL(il, oper0)));
			break;

		case PPC_INS_NEG:
			REQUIRE2OPS
			ei0 = il.Neg(4, operToIL(il, oper1));
			il.AddInstruction(il.SetRegister(4, oper0->reg, ei0,
				ppc->update_cr0 ? IL_FLAGWRITE_CR0_S : 0
			));
			break;

		case PPC_INS_NOP:
			il.AddInstruction(il.Nop());
			break;

		case PPC_INS_NOT:
			REQUIRE2OPS
			ei0 = il.Not(4, operToIL(il, oper1));
			il.AddInstruction(il.SetRegister(4, oper0->reg, ei0,
				ppc->update_cr0 ? IL_FLAGWRITE_CR0_S : 0
			));
			break;

		case PPC_INS_OR:
		case PPC_INS_ORC:
		case PPC_INS_NOR:
			REQUIRE3OPS
			ei0 = operToIL(il, oper2);
			if (insn->id == PPC_INS_ORC)
				ei0 = il.Not(4, ei0);
			ei0 = il.Or(4, operToIL(il, oper1), ei0);
			if (insn->id == PPC_INS_NOR)
				ei0 = il.Not(4, ei0);
			ei0 = il.SetRegister(4, oper0->reg, ei0,
				ppc->update_cr0 ? IL_FLAGWRITE_CR0_S : 0
			);
			il.AddInstruction(ei0);
			break;

		case PPC_INS_ORI:
		case PPC_INS_ORIS:
			REQUIRE3OPS
			if (insn->id == PPC_INS_ORIS)
				ei0 = il.Const(4, oper2->imm << 16);
			else
				ei0 = il.Const(4, oper2->imm);
			ei0 = il.Or(4, operToIL(il, oper1), ei0);
			ei0 = il.SetRegister(4, oper0->reg, ei0);
			il.AddInstruction(ei0);
			break;

		case PPC_INS_XOR:
		case PPC_INS_EQV:
			REQUIRE3OPS
			ei0 = il.Xor(4,
				operToIL(il, oper1),
				operToIL(il, oper2)
			);
			if (insn->id == PPC_INS_EQV)
				ei0 = il.Not(4, ei0);
			ei0 = il.SetRegister(4, oper0->reg, ei0,
				ppc->update_cr0 ? IL_FLAGWRITE_CR0_S : 0
			);
			il.AddInstruction(ei0);
			break;

		case PPC_INS_XORI:
		case PPC_INS_XORIS:
			REQUIRE3OPS
			if (insn->id == PPC_INS_XORIS)
				ei0 = il.Const(4, oper2->imm << 16);
			else
				ei0 = il.Const(4, oper2->imm);
			ei0 = il.SetRegister(
				4,
				oper0->reg,
				il.Xor(4,
					operToIL(il, oper1),
					ei0
				)
			);
			il.AddInstruction(ei0);
			break;

		case PPC_INS_SUBF:
		case PPC_INS_SUBFC:
		case PPC_INS_SUBFIC:
			REQUIRE3OPS
			ei0 = il.Sub(
				4,
				operToIL(il, oper2),
				operToIL(il, oper1),
				(insn->id != PPC_INS_SUBF) ? IL_FLAGWRITE_XER_CA : 0
			);
			ei0 = il.SetRegister(4, oper0->reg, ei0,
				ppc->update_cr0 ? IL_FLAGWRITE_CR0_S : 0
			);
			il.AddInstruction(ei0);
			break;

		case PPC_INS_SUBFE:
			REQUIRE3OPS
			ei0 = il.SubBorrow(
				4,
				operToIL(il, oper2),
				operToIL(il, oper1),
				il.Flag(IL_FLAG_XER_CA),
				IL_FLAGWRITE_XER_CA
			);
			ei0 = il.SetRegister(4, oper0->reg, ei0,
				ppc->update_cr0 ? IL_FLAGWRITE_CR0_S : 0
			);
			il.AddInstruction(ei0);
			break;

		case PPC_INS_SUBFME:
		case PPC_INS_SUBFZE:
			REQUIRE2OPS
			if (insn->id == PPC_INS_SUBFME)
				ei0 = il.Const(4, 0xffffffff);
			else
				ei0 = il.Const(4, 0);
			ei0 = il.AddCarry(
				4,
				ei0,
				operToIL(il, oper1),
				il.Flag(IL_FLAG_XER_CA),
				IL_FLAGWRITE_XER_CA
			);
			ei0 = il.SetRegister(4, oper0->reg, ei0,
				ppc->update_cr0 ? IL_FLAGWRITE_CR0_S : 0
			);
			il.AddInstruction(ei0);
			break;

		case PPC_INS_STMW:
			REQUIRE2OPS
			for(i=oper0->reg; i<=PPC_REG_R31; ++i) {
				ei0 = il.Register(4, i); // source
				ei1 = operToIL(il, oper1, OTI_IMM_BIAS, (i-(oper0->reg))*4);
				il.AddInstruction(
					il.Store(4,
						ei1,
						ei0
					)
				);
			}

			break;

		/* store half word [with update] */
		case PPC_INS_STB:
		case PPC_INS_STBU: /* store(size, addr, val) */
			REQUIRE2OPS
			ei0 = il.Store(1,
				operToIL(il, oper1, OTI_GPR0_ZERO),
				il.LowPart(1, operToIL(il, oper0))
			);
			il.AddInstruction(ei0);

			// if update, then rA gets updated address
			if(insn->id == PPC_INS_STBU) {
				ei0 = il.SetRegister(4, oper1->mem.base, operToIL(il, oper1));
				il.AddInstruction(ei0);
			}

			break;

		/* store half word indexed [with update] */
		case PPC_INS_STBX:
		case PPC_INS_STBUX: /* store(size, addr, val) */
			REQUIRE3OPS
			ei0 = il.Store(1,
				il.Add(4, operToIL(il, oper1, OTI_GPR0_ZERO), operToIL(il, oper2)),
				il.LowPart(1, operToIL(il, oper0))
			);
			il.AddInstruction(ei0);

			// if update, then rA gets updated address
			if(insn->id == PPC_INS_STBUX) {
				ei0 = il.SetRegister(4, oper1->reg,
					il.Add(4, operToIL(il, oper1), operToIL(il, oper2))
				);
				il.AddInstruction(ei0);
			}

			break;

		/* store half word [with update] */
		case PPC_INS_STH:
		case PPC_INS_STHU: /* store(size, addr, val) */
			REQUIRE2OPS
			ei0 = il.Store(2,
				operToIL(il, oper1, OTI_GPR0_ZERO),
				il.LowPart(2, operToIL(il, oper0))
			);
			il.AddInstruction(ei0);

			// if update, then rA gets updated address
			if(insn->id == PPC_INS_STHU) {
				ei0 = il.SetRegister(4, oper1->mem.base, operToIL(il, oper1));
				il.AddInstruction(ei0);
			}

			break;

		/* store half word indexed [with update] */
		case PPC_INS_STHX:
		case PPC_INS_STHUX: /* store(size, addr, val) */
			REQUIRE3OPS
			ei0 = il.Store(2,
				il.Add(4, operToIL(il, oper1, OTI_GPR0_ZERO), operToIL(il, oper2)),
				il.LowPart(2, operToIL(il, oper0))
			);
			il.AddInstruction(ei0);

			// if update, then rA gets updated address
			if(insn->id == PPC_INS_STHUX) {
				ei0 = il.SetRegister(4, oper1->reg,
					il.Add(4, operToIL(il, oper1), operToIL(il, oper2))
				);
				il.AddInstruction(ei0);
			}

			break;

		/* store word [with update] */
		case PPC_INS_STW:
		case PPC_INS_STWU: /* store(size, addr, val) */
			REQUIRE2OPS
			ei0 = il.Store(4,
				operToIL(il, oper1, OTI_GPR0_ZERO),
				operToIL(il, oper0)
			);
			il.AddInstruction(ei0);

			// if update, then rA gets updated address
			if(insn->id == PPC_INS_STWU) {
				ei0 = il.SetRegister(4, oper1->mem.base, operToIL(il, oper1));
				il.AddInstruction(ei0);
			}

			break;

		/* store word indexed [with update] */
		case PPC_INS_STWX:
		case PPC_INS_STWUX: /* store(size, addr, val) */
			REQUIRE3OPS
			ei0 = il.Store(4,
				il.Add(4, operToIL(il, oper1, OTI_GPR0_ZERO), operToIL(il, oper2)),
				operToIL(il, oper0)
			);
			il.AddInstruction(ei0);

			// if update, then rA gets updated address
			if(insn->id == PPC_INS_STWUX) {
				ei0 = il.SetRegister(4, oper1->reg,
					il.Add(4, operToIL(il, oper1), operToIL(il, oper2))
				);
				il.AddInstruction(ei0);
			}

			break;

		/* store double word [with update] */
		case PPC_INS_STD:
		case PPC_INS_STDU: /* store(size, addr, val) */
			REQUIRE2OPS
			ei0 = il.Store(8,
				operToIL(il, oper1, OTI_GPR0_ZERO),
				operToIL(il, oper0)
			);
			il.AddInstruction(ei0);

			// if update, then rA gets updated address
			if(insn->id == PPC_INS_STWU) {
				ei0 = il.SetRegister(8, oper1->mem.base, operToIL(il, oper1));
				il.AddInstruction(ei0);
			}

			break;

		/* store word indexed [with update] */
		case PPC_INS_STDX:
		case PPC_INS_STDUX: /* store(size, addr, val) */
			REQUIRE3OPS
			ei0 = il.Store(8,
				il.Add(8, operToIL(il, oper1, OTI_GPR0_ZERO), operToIL(il, oper2)),
				operToIL(il, oper0)
			);
			il.AddInstruction(ei0);

			// if update, then rA gets updated address
			if(insn->id == PPC_INS_STDUX) {
				ei0 = il.SetRegister(8, oper1->reg,
					il.Add(8, operToIL(il, oper1), operToIL(il, oper2))
				);
				il.AddInstruction(ei0);
			}

			break;

		case PPC_INS_RLWIMI:
			REQUIRE5OPS
			{
				uint32_t mask = genMask(oper3->imm, oper4->imm);

				ei0 = il.Register(4, oper1->reg);

				if (oper2->imm != 0)
				{
					if ((mask & (~0u >> (32 - oper2->imm))) == 0)
						ei0 = il.ShiftLeft(4, ei0, il.Const(4, oper2->imm));
					else if ((mask & (~0u << oper2->imm)) == 0)
						ei0 = il.LogicalShiftRight(4, ei0, il.Const(4, 32 - oper2->imm));
					else
						ei0 = il.RotateLeft(4, ei0, il.Const(4, oper2->imm));
				}

				ei0 = il.And(4, ei0, il.Const(4, mask));
				uint32_t invertMask = ~mask;
				ei0 = il.Or(4, il.And(4, il.Register(4, oper0->reg), il.Const(4, invertMask)), ei0);

				ei0 = il.SetRegister(4, oper0->reg, ei0,
						ppc->update_cr0 ? IL_FLAGWRITE_CR0_S : 0
				);
				il.AddInstruction(ei0);
			}
			break;

		case PPC_INS_RLWINM:
			REQUIRE5OPS
			{
				uint32_t mask = genMask(oper3->imm, oper4->imm);

				ei0 = il.Register(4, oper1->reg);

				if (oper2->imm != 0)
				{
					if ((mask & (~0u >> (32 - oper2->imm))) == 0)
					{
						if (mask != 0xffffffff)
							ei0 = il.And(4, ei0, il.Const(4, mask >> oper2->imm));

						ei0 = il.ShiftLeft(4, ei0, il.Const(4, oper2->imm));
					}
					else if ((mask & (~0u << oper2->imm)) == 0)
					{
						if (mask != 0xffffffff)
							ei0 = il.And(4, ei0, il.Const(4, mask << (32 - oper2->imm)));

						ei0 = il.LogicalShiftRight(4, ei0, il.Const(4, 32 - oper2->imm));
					}
					else
					{
						ei0 = il.RotateLeft(4, ei0, il.Const(4, oper2->imm));

						if (mask != 0xffffffff)
							ei0 = il.And(4, ei0, il.Const(4, mask));
					}
				}
				else if (mask != 0xffffffff)
				{
					ei0 = il.And(4, ei0, il.Const(4, mask));
				}

				ei0 = il.SetRegister(4, oper0->reg, ei0,
						ppc->update_cr0 ? IL_FLAGWRITE_CR0_S : 0
				);
				il.AddInstruction(ei0);
			}
			break;

		case PPC_INS_SLWI:
			REQUIRE3OPS
			ei0 = il.Const(4, oper2->imm);           // amt: shift amount
			ei1 = il.Register(4, oper1->reg);        //  rS: reg to be shifted
			ei0 = il.ShiftLeft(4, ei1, ei0);         // (rS << amt)
			ei0 = il.SetRegister(4, oper0->reg, ei0, // rD = (rs << amt)
					ppc->update_cr0 ? IL_FLAGWRITE_CR0_S : 0
			);
			il.AddInstruction(ei0);
			break;

		case PPC_INS_SRWI:
			REQUIRE3OPS
			ei0 = il.Const(4, oper2->imm);           // amt: shift amount
			ei1 = il.Register(4, oper1->reg);        //  rS: reg to be shifted
			ei0 = il.LogicalShiftRight(4, ei1, ei0);        // (rS << amt)
			ei0 = il.SetRegister(4, oper0->reg, ei0, // rD = (rs << amt)
					ppc->update_cr0 ? IL_FLAGWRITE_CR0_S : 0
			);
			il.AddInstruction(ei0);
			break;

		case PPC_INS_CLRLWI:
			REQUIRE3OPS
			ei0 = il.Const(4, (uint32_t) (0xffffffff >> oper2->imm));
			ei1 = il.Register(4, oper1->reg);
			ei0 = il.And(4, ei1, ei0);
			ei0 = il.SetRegister(4, oper0->reg, ei0,
					ppc->update_cr0 ? IL_FLAGWRITE_CR0_S : 0
			);
			il.AddInstruction(ei0);
			break;

		case PPC_INS_ROTLWI:
			REQUIRE3OPS
			ei0 = il.Register(4, oper1->reg);
			ei0 = il.RotateLeft(4, ei0, il.Const(4, oper2->imm));
			ei0 = il.SetRegister(4, oper0->reg, ei0,
					ppc->update_cr0 ? IL_FLAGWRITE_CR0_S : 0
			);
			il.AddInstruction(ei0);
			break;

		case PPC_INS_ROTLW:
		case PPC_INS_RLWNM:
			REQUIRE3OPS
			{
				uint32_t mask = 0xffffffff;
				if (insn->id == PPC_INS_RLWNM)
				{
					REQUIRE5OPS
					mask = genMask(oper3->imm, oper4->imm);
				}
				ei0 = il.Register(4, oper1->reg);
				ei1 = il.Register(4, oper2->reg);
				ei1 = il.And(4, ei1, il.Const(4, 0x1f));
				ei0 = il.RotateLeft(4, ei0, ei1);
				if (mask != 0xffffffff)
					ei0 = il.And(4, ei0, il.Const(4, mask));
				ei0 = il.SetRegister(4, oper0->reg, ei0,
						ppc->update_cr0 ? IL_FLAGWRITE_CR0_S : 0
				);
				il.AddInstruction(ei0);
			}
			break;


		case PPC_INS_SLW:
		case PPC_INS_SRW:
			REQUIRE3OPS
			ei0 = il.Register(4, oper1->reg);
			// permit bit 26 to survive to enable clearing the whole register
			ei1 = il.And(4, il.Register(4, oper2->reg), il.Const(4, 0x3f));
			if (insn->id == PPC_INS_SLW)
				ei0 = il.ShiftLeft(4, ei0, ei1);
			else
				ei0 = il.LogicalShiftRight(4, ei0, ei1);
			il.AddInstruction(il.SetRegister(4, oper0->reg, ei0,
					ppc->update_cr0 ? IL_FLAGWRITE_CR0_S : 0
			));
			break;

		case PPC_INS_SLD:
		case PPC_INS_SRD:
			REQUIRE3OPS
			ei0 = il.Register(8, oper1->reg);
			// permit bit 25 to survive to enable clearing the whole register
			ei1 = il.And(8, il.Register(8, oper2->reg), il.Const(8, 0x7f));
			if (insn->id == PPC_INS_SLD)
				ei0 = il.ShiftLeft(8, ei0, ei1);
			else
				ei0 = il.LogicalShiftRight(8, ei0, ei1);
			il.AddInstruction(il.SetRegister(8, oper0->reg, ei0,
					ppc->update_cr0 ? IL_FLAGWRITE_CR0_S : 0
			));
			break;

		case PPC_INS_SRAW:
			REQUIRE3OPS
			ei0 = il.Register(4, oper1->reg);
			ei1 = il.And(4, il.Register(4, oper2->reg), il.Const(4, 0x1f));
			ei0 = il.ArithShiftRight(4, ei0, ei1, IL_FLAGWRITE_XER_CA);
			il.AddInstruction(il.SetRegister(4, oper0->reg, ei0,
					ppc->update_cr0 ? IL_FLAGWRITE_CR0_S : 0
			));
			break;

		case PPC_INS_SRAWI:
			REQUIRE3OPS
			ei0 = il.Register(4, oper1->reg);
			ei0 = il.ArithShiftRight(4, ei0, il.Const(4, oper2->imm), IL_FLAGWRITE_XER_CA);
			il.AddInstruction(il.SetRegister(4, oper0->reg, ei0,
					ppc->update_cr0 ? IL_FLAGWRITE_CR0_S : 0
			));
			break;

		case PPC_INS_SRAD:
			REQUIRE3OPS
			ei0 = il.Register(8, oper1->reg);
			ei1 = il.And(8, il.Register(8, oper2->reg), il.Const(8, 0x3f));
			ei0 = il.ArithShiftRight(8, ei0, ei1, IL_FLAGWRITE_XER_CA);
			il.AddInstruction(il.SetRegister(8, oper0->reg, ei0,
					ppc->update_cr0 ? IL_FLAGWRITE_CR0_S : 0
			));
			break;

		case PPC_INS_SRADI:
			REQUIRE3OPS
			ei0 = il.Register(8, oper1->reg);
			ei0 = il.ArithShiftRight(8, ei0, il.Const(8, oper2->imm), IL_FLAGWRITE_XER_CA);
			il.AddInstruction(il.SetRegister(8, oper0->reg, ei0,
					ppc->update_cr0 ? IL_FLAGWRITE_CR0_S : 0
			));
			break;

		case PPC_INS_MULLW:
			REQUIRE3OPS
			ei0 = il.Register(4, oper1->reg);
			ei0 = il.Mult(4, ei0, il.Register(4, oper2->reg));
			il.AddInstruction(il.SetRegister(4, oper0->reg, ei0,
					ppc->update_cr0 ? IL_FLAGWRITE_CR0_S : 0
			));
			break;

		case PPC_INS_MULLI:
			REQUIRE3OPS
			ei0 = il.Register(4, oper1->reg);
			ei0 = il.Mult(4, ei0, il.Const(4, oper2->imm));
			il.AddInstruction(il.SetRegister(4, oper0->reg, ei0));
			break;

		case PPC_INS_MULHW:
			REQUIRE3OPS
			ei0 = il.Register(4, oper1->reg);
			ei0 = il.MultDoublePrecSigned(4, ei0, il.Register(4, oper2->reg));
			ei0 = il.LowPart(4, il.LogicalShiftRight(8, ei0, il.Const(1, 32)));
			il.AddInstruction(il.SetRegister(4, oper0->reg, ei0,
					ppc->update_cr0 ? IL_FLAGWRITE_CR0_S : 0
			));
			break;

		case PPC_INS_MULHWU:
			REQUIRE3OPS
			ei0 = il.Register(4, oper1->reg);
			ei0 = il.MultDoublePrecUnsigned(4, ei0, il.Register(4, oper2->reg));
			ei0 = il.LowPart(4, il.LogicalShiftRight(8, ei0, il.Const(1, 32)));
			il.AddInstruction(il.SetRegister(4, oper0->reg, ei0,
					ppc->update_cr0 ? IL_FLAGWRITE_CR0_S : 0
			));
			break;

		case PPC_INS_DIVW:
			REQUIRE3OPS
			ei0 = il.Register(4, oper1->reg);
			ei0 = il.DivSigned(4, ei0, il.Register(4, oper2->reg));
			il.AddInstruction(il.SetRegister(4, oper0->reg, ei0,
					ppc->update_cr0 ? IL_FLAGWRITE_CR0_S : 0
			));
			break;

		case PPC_INS_DIVWU:
			REQUIRE3OPS
			ei0 = il.Register(4, oper1->reg);
			ei0 = il.DivUnsigned(4, ei0, il.Register(4, oper2->reg));
			il.AddInstruction(il.SetRegister(4, oper0->reg, ei0,
					ppc->update_cr0 ? IL_FLAGWRITE_CR0_S : 0
			));
			break;

		case PPC_INS_MR: /* move register */
			REQUIRE2OPS
			il.AddInstruction(il.SetRegister(4, oper0->reg, operToIL(il, oper1)));
			break;

		case PPC_INS_SC:
			il.AddInstruction(il.SystemCall());
			break;

		case PPC_INS_RFI:
			il.AddInstruction(il.Return(il.Unimplemented()));
			break;

		case PPC_INS_TRAP:
			il.AddInstruction(il.Trap(0));
			break;

		case PPC_INS_STFS:
			REQUIRE2OPS
			ei0 = il.Store(4,
				operToIL(il, oper1),
				operToIL(il, oper0)
			);
			il.AddInstruction(ei0);

			break;

		case PPC_INS_STFD:
			REQUIRE2OPS
			ei0 = il.Store(8,
				operToIL(il, oper1),
				operToIL(il, oper0)
			);
			il.AddInstruction(ei0);

			break;

		case PPC_INS_LFS:
			REQUIRE2OPS
			ei0 = operToIL(il, oper1); // d(rA) or 0
			ei0 = il.Load(4, ei0);                    // [d(rA)]
			ei0 = il.SetRegister(4, oper0->reg, ei0); // rD = [d(rA)]
			il.AddInstruction(ei0);

			break;

		case PPC_INS_LFD:
			REQUIRE2OPS
			ei0 = operToIL(il, oper1); // d(rA) or 0
			ei0 = il.Load(8, ei0);                    // [d(rA)]
			ei0 = il.SetRegister(8, oper0->reg, ei0); // rD = [d(rA)]
			il.AddInstruction(ei0);

			break;

		// case PPC_INS_FCMPO: /* compare (signed) word(32-bit) */
		// 	REQUIRE2OPS
		// 	ei0 = operToIL(il, oper2 ? oper1 : oper0);
		// 	ei1 = operToIL(il, oper2 ? oper2 : oper1);
		// 	ei2 = il.Sub(4, ei0, ei1, crxToFlagWriteType(oper2 ? oper0->reg : PPC_REG_CR0));
		// 	il.AddInstruction(ei2);
		// 	break;


		case PPC_INS_BCL:
		case PPC_INS_BCLR:
		case PPC_INS_BCLRL:
		case PPC_INS_CNTLZD:
		case PPC_INS_CNTLZW:
		case PPC_INS_DCBA:
		case PPC_INS_DCBF:
		case PPC_INS_DCBI:
		case PPC_INS_DCBST:
		case PPC_INS_DCBT:
		case PPC_INS_DCBTST:
		case PPC_INS_DCBZ:
		case PPC_INS_DCBZL:
		case PPC_INS_DCCCI:
		case PPC_INS_DIVD:
		case PPC_INS_DIVDU:
		case PPC_INS_DSS:
		case PPC_INS_DSSALL:
		case PPC_INS_DST:
		case PPC_INS_DSTST:
		case PPC_INS_DSTSTT:
		case PPC_INS_DSTT:
		case PPC_INS_EIEIO:
		case PPC_INS_EVABS:
		case PPC_INS_EVADDIW:
		case PPC_INS_EVADDSMIAAW:
		case PPC_INS_EVADDSSIAAW:
		case PPC_INS_EVADDUMIAAW:
		case PPC_INS_EVADDUSIAAW:
		case PPC_INS_EVADDW:
		case PPC_INS_EVAND:
		case PPC_INS_EVANDC:
		case PPC_INS_EVCMPEQ:
		case PPC_INS_EVCMPGTS:
		case PPC_INS_EVCMPGTU:
		case PPC_INS_EVCMPLTS:
		case PPC_INS_EVCMPLTU:
		case PPC_INS_EVCNTLSW:
		case PPC_INS_EVCNTLZW:
		case PPC_INS_EVDIVWS:
		case PPC_INS_EVDIVWU:
		case PPC_INS_EVEQV:
		case PPC_INS_EVEXTSB:
		case PPC_INS_EVEXTSH:
		case PPC_INS_EVLDD:
		case PPC_INS_EVLDDX:
		case PPC_INS_EVLDH:
		case PPC_INS_EVLDHX:
		case PPC_INS_EVLDW:
		case PPC_INS_EVLDWX:
		case PPC_INS_EVLHHESPLAT:
		case PPC_INS_EVLHHESPLATX:
		case PPC_INS_EVLHHOSSPLAT:
		case PPC_INS_EVLHHOSSPLATX:
		case PPC_INS_EVLHHOUSPLAT:
		case PPC_INS_EVLHHOUSPLATX:
		case PPC_INS_EVLWHE:
		case PPC_INS_EVLWHEX:
		case PPC_INS_EVLWHOS:
		case PPC_INS_EVLWHOSX:
		case PPC_INS_EVLWHOU:
		case PPC_INS_EVLWHOUX:
		case PPC_INS_EVLWHSPLAT:
		case PPC_INS_EVLWHSPLATX:
		case PPC_INS_EVLWWSPLAT:
		case PPC_INS_EVLWWSPLATX:
		case PPC_INS_EVMERGEHI:
		case PPC_INS_EVMERGEHILO:
		case PPC_INS_EVMERGELO:
		case PPC_INS_EVMERGELOHI:
		case PPC_INS_EVMHEGSMFAA:
		case PPC_INS_EVMHEGSMFAN:
		case PPC_INS_EVMHEGSMIAA:
		case PPC_INS_EVMHEGSMIAN:
		case PPC_INS_EVMHEGUMIAA:
		case PPC_INS_EVMHEGUMIAN:
		case PPC_INS_EVMHESMF:
		case PPC_INS_EVMHESMFA:
		case PPC_INS_EVMHESMFAAW:
		case PPC_INS_EVMHESMFANW:
		case PPC_INS_EVMHESMI:
		case PPC_INS_EVMHESMIA:
		case PPC_INS_EVMHESMIAAW:
		case PPC_INS_EVMHESMIANW:
		case PPC_INS_EVMHESSF:
		case PPC_INS_EVMHESSFA:
		case PPC_INS_EVMHESSFAAW:
		case PPC_INS_EVMHESSFANW:
		case PPC_INS_EVMHESSIAAW:
		case PPC_INS_EVMHESSIANW:
		case PPC_INS_EVMHEUMI:
		case PPC_INS_EVMHEUMIA:
		case PPC_INS_EVMHEUMIAAW:
		case PPC_INS_EVMHEUMIANW:
		case PPC_INS_EVMHEUSIAAW:
		case PPC_INS_EVMHEUSIANW:
		case PPC_INS_EVMHOGSMFAA:
		case PPC_INS_EVMHOGSMFAN:
		case PPC_INS_EVMHOGSMIAA:
		case PPC_INS_EVMHOGSMIAN:
		case PPC_INS_EVMHOGUMIAA:
		case PPC_INS_EVMHOGUMIAN:
		case PPC_INS_EVMHOSMF:
		case PPC_INS_EVMHOSMFA:
		case PPC_INS_EVMHOSMFAAW:
		case PPC_INS_EVMHOSMFANW:
		case PPC_INS_EVMHOSMI:
		case PPC_INS_EVMHOSMIA:
		case PPC_INS_EVMHOSMIAAW:
		case PPC_INS_EVMHOSMIANW:
		case PPC_INS_EVMHOSSF:
		case PPC_INS_EVMHOSSFA:
		case PPC_INS_EVMHOSSFAAW:
		case PPC_INS_EVMHOSSFANW:
		case PPC_INS_EVMHOSSIAAW:
		case PPC_INS_EVMHOSSIANW:
		case PPC_INS_EVMHOUMI:
		case PPC_INS_EVMHOUMIA:
		case PPC_INS_EVMHOUMIAAW:
		case PPC_INS_EVMHOUMIANW:
		case PPC_INS_EVMHOUSIAAW:
		case PPC_INS_EVMHOUSIANW:
		case PPC_INS_EVMRA:
		case PPC_INS_EVMWHSMF:
		case PPC_INS_EVMWHSMFA:
		case PPC_INS_EVMWHSMI:
		case PPC_INS_EVMWHSMIA:
		case PPC_INS_EVMWHSSF:
		case PPC_INS_EVMWHSSFA:
		case PPC_INS_EVMWHUMI:
		case PPC_INS_EVMWHUMIA:
		case PPC_INS_EVMWLSMIAAW:
		case PPC_INS_EVMWLSMIANW:
		case PPC_INS_EVMWLSSIAAW:
		case PPC_INS_EVMWLSSIANW:
		case PPC_INS_EVMWLUMI:
		case PPC_INS_EVMWLUMIA:
		case PPC_INS_EVMWLUMIAAW:
		case PPC_INS_EVMWLUMIANW:
		case PPC_INS_EVMWLUSIAAW:
		case PPC_INS_EVMWLUSIANW:
		case PPC_INS_EVMWSMF:
		case PPC_INS_EVMWSMFA:
		case PPC_INS_EVMWSMFAA:
		case PPC_INS_EVMWSMFAN:
		case PPC_INS_EVMWSMI:
		case PPC_INS_EVMWSMIA:
		case PPC_INS_EVMWSMIAA:
		case PPC_INS_EVMWSMIAN:
		case PPC_INS_EVMWSSF:
		case PPC_INS_EVMWSSFA:
		case PPC_INS_EVMWSSFAA:
		case PPC_INS_EVMWSSFAN:
		case PPC_INS_EVMWUMI:
		case PPC_INS_EVMWUMIA:
		case PPC_INS_EVMWUMIAA:
		case PPC_INS_EVMWUMIAN:
		case PPC_INS_EVNAND:
		case PPC_INS_EVNEG:
		case PPC_INS_EVNOR:
		case PPC_INS_EVOR:
		case PPC_INS_EVORC:
		case PPC_INS_EVRLW:
		case PPC_INS_EVRLWI:
		case PPC_INS_EVRNDW:
		case PPC_INS_EVSLW:
		case PPC_INS_EVSLWI:
		case PPC_INS_EVSPLATFI:
		case PPC_INS_EVSPLATI:
		case PPC_INS_EVSRWIS:
		case PPC_INS_EVSRWIU:
		case PPC_INS_EVSRWS:
		case PPC_INS_EVSRWU:
		case PPC_INS_EVSTDD:
		case PPC_INS_EVSTDDX:
		case PPC_INS_EVSTDH:
		case PPC_INS_EVSTDHX:
		case PPC_INS_EVSTDW:
		case PPC_INS_EVSTDWX:
		case PPC_INS_EVSTWHE:
		case PPC_INS_EVSTWHEX:
		case PPC_INS_EVSTWHO:
		case PPC_INS_EVSTWHOX:
		case PPC_INS_EVSTWWE:
		case PPC_INS_EVSTWWEX:
		case PPC_INS_EVSTWWO:
		case PPC_INS_EVSTWWOX:
		case PPC_INS_EVSUBFSMIAAW:
		case PPC_INS_EVSUBFSSIAAW:
		case PPC_INS_EVSUBFUMIAAW:
		case PPC_INS_EVSUBFUSIAAW:
		case PPC_INS_EVSUBFW:
		case PPC_INS_EVSUBIFW:
		case PPC_INS_EVXOR:
		case PPC_INS_FABS:
		case PPC_INS_FADD:
		case PPC_INS_FADDS:
		case PPC_INS_FCFID:
		case PPC_INS_FCFIDS:
		case PPC_INS_FCFIDU:
		case PPC_INS_FCFIDUS:
		case PPC_INS_FCPSGN:
		case PPC_INS_FCTID:
		case PPC_INS_FCTIDUZ:
		case PPC_INS_FCTIDZ:
		case PPC_INS_FCTIW:
		case PPC_INS_FCTIWUZ:
		case PPC_INS_FCTIWZ:
		case PPC_INS_FDIV:
		case PPC_INS_FDIVS:
		case PPC_INS_FMADD:
		case PPC_INS_FMADDS:
		case PPC_INS_FMR:
		case PPC_INS_FMSUB:
		case PPC_INS_FMSUBS:
		case PPC_INS_FMUL:
		case PPC_INS_FMULS:
		case PPC_INS_FNABS:
		case PPC_INS_FNEG:
		case PPC_INS_FNMADD:
		case PPC_INS_FNMADDS:
		case PPC_INS_FNMSUB:
		case PPC_INS_FNMSUBS:
		case PPC_INS_FRE:
		case PPC_INS_FRES:
		case PPC_INS_FRIM:
		case PPC_INS_FRIN:
		case PPC_INS_FRIP:
		case PPC_INS_FRIZ:
		case PPC_INS_FRSP:
		case PPC_INS_FRSQRTE:
		case PPC_INS_FRSQRTES:
		case PPC_INS_FSEL:
		case PPC_INS_FSQRT:
		case PPC_INS_FSQRTS:
		case PPC_INS_FSUB:
		case PPC_INS_FSUBS:
		case PPC_INS_ICBI:
		case PPC_INS_ICCCI:
		case PPC_INS_ISYNC:
		case PPC_INS_LDARX:
		case PPC_INS_LDBRX:
<<<<<<< HEAD
		case PPC_INS_LDU:
		case PPC_INS_LDUX:
		case PPC_INS_LDX:
=======
		case PPC_INS_LFD:
>>>>>>> acc790bd
		case PPC_INS_LFDU:
		case PPC_INS_LFDUX:
		case PPC_INS_LFDX:
		case PPC_INS_LFIWAX:
		case PPC_INS_LFIWZX:
		case PPC_INS_LFSU:
		case PPC_INS_LFSUX:
		case PPC_INS_LFSX:
		case PPC_INS_LSWI:
		case PPC_INS_LVEBX:
		case PPC_INS_LVEHX:
		case PPC_INS_LVEWX:
		case PPC_INS_LVSL:
		case PPC_INS_LVSR:
		case PPC_INS_LVX:
		case PPC_INS_LVXL:
		case PPC_INS_LWA:
		case PPC_INS_LWARX:
		case PPC_INS_LWAUX:
		case PPC_INS_LWAX:
		case PPC_INS_LXSDX:
		case PPC_INS_LXVD2X:
		case PPC_INS_LXVDSX:
		case PPC_INS_LXVW4X:
		case PPC_INS_MBAR:
		case PPC_INS_MCRF:
		case PPC_INS_MFDCR:
		case PPC_INS_MFFS:
		case PPC_INS_MFMSR:
		case PPC_INS_MFOCRF:
		case PPC_INS_MFSPR:
		case PPC_INS_MFSR:
		case PPC_INS_MFSRIN:
		case PPC_INS_MFTB:
		case PPC_INS_MFVSCR:
		case PPC_INS_MSYNC:
		case PPC_INS_MTDCR:
		case PPC_INS_MTFSB0:
		case PPC_INS_MTFSB1:
		case PPC_INS_MTFSF:
		case PPC_INS_MTMSR:
		case PPC_INS_MTMSRD:
		case PPC_INS_MTOCRF:
		case PPC_INS_MTSPR:
		case PPC_INS_MTSR:
		case PPC_INS_MTSRIN:
		case PPC_INS_MTVSCR:
		case PPC_INS_MULHD:
		case PPC_INS_MULHDU:
		case PPC_INS_MULLD:
		case PPC_INS_POPCNTD:
		case PPC_INS_POPCNTW:
		case PPC_INS_RFCI:
		case PPC_INS_RFDI:
		case PPC_INS_RFID:
		case PPC_INS_RFMCI:
		case PPC_INS_RLDCL:
		case PPC_INS_RLDCR:
		case PPC_INS_RLDIC:
		case PPC_INS_RLDICL:
		case PPC_INS_RLDICR:
		case PPC_INS_RLDIMI:
		case PPC_INS_SLBIA:
		case PPC_INS_SLBIE:
		case PPC_INS_SLBMFEE:
		case PPC_INS_SLBMTE:
		case PPC_INS_STDBRX:
		case PPC_INS_STDCX:
<<<<<<< HEAD
		case PPC_INS_STDU:
		case PPC_INS_STDUX:
		case PPC_INS_STDX:
=======
		case PPC_INS_STFD:
>>>>>>> acc790bd
		case PPC_INS_STFDU:
		case PPC_INS_STFDUX:
		case PPC_INS_STFDX:
		case PPC_INS_STFIWX:
		case PPC_INS_STFSU:
		case PPC_INS_STFSUX:
		case PPC_INS_STFSX:
		case PPC_INS_STSWI:
		case PPC_INS_STVEBX:
		case PPC_INS_STVEHX:
		case PPC_INS_STVEWX:
		case PPC_INS_STVX:
		case PPC_INS_STVXL:
		case PPC_INS_STWCX:
		case PPC_INS_STXSDX:
		case PPC_INS_STXVD2X:
		case PPC_INS_STXVW4X:
		case PPC_INS_SYNC:
		case PPC_INS_TD:
		case PPC_INS_TDI:
		case PPC_INS_TLBIA:
		case PPC_INS_TLBIE:
		case PPC_INS_TLBIEL:
		case PPC_INS_TLBIVAX:
		case PPC_INS_TLBLD:
		case PPC_INS_TLBLI:
		case PPC_INS_TLBRE:
		case PPC_INS_TLBSX:
		case PPC_INS_TLBSYNC:
		case PPC_INS_TLBWE:
		case PPC_INS_TW:
		case PPC_INS_TWI:
		case PPC_INS_VADDCUW:
		case PPC_INS_VADDFP:
		case PPC_INS_VADDSBS:
		case PPC_INS_VADDSHS:
		case PPC_INS_VADDSWS:
		case PPC_INS_VADDUBM:
		case PPC_INS_VADDUBS:
		case PPC_INS_VADDUHM:
		case PPC_INS_VADDUHS:
		case PPC_INS_VADDUWM:
		case PPC_INS_VADDUWS:
		case PPC_INS_VAND:
		case PPC_INS_VANDC:
		case PPC_INS_VAVGSB:
		case PPC_INS_VAVGSH:
		case PPC_INS_VAVGSW:
		case PPC_INS_VAVGUB:
		case PPC_INS_VAVGUH:
		case PPC_INS_VAVGUW:
		case PPC_INS_VCFSX:
		case PPC_INS_VCFUX:
		case PPC_INS_VCMPBFP:
		case PPC_INS_VCMPEQFP:
		case PPC_INS_VCMPEQUB:
		case PPC_INS_VCMPEQUH:
		case PPC_INS_VCMPEQUW:
		case PPC_INS_VCMPGEFP:
		case PPC_INS_VCMPGTFP:
		case PPC_INS_VCMPGTSB:
		case PPC_INS_VCMPGTSH:
		case PPC_INS_VCMPGTSW:
		case PPC_INS_VCMPGTUB:
		case PPC_INS_VCMPGTUH:
		case PPC_INS_VCMPGTUW:
		case PPC_INS_VCTSXS:
		case PPC_INS_VCTUXS:
		case PPC_INS_VEXPTEFP:
		case PPC_INS_VLOGEFP:
		case PPC_INS_VMADDFP:
		case PPC_INS_VMAXFP:
		case PPC_INS_VMAXSB:
		case PPC_INS_VMAXSH:
		case PPC_INS_VMAXSW:
		case PPC_INS_VMAXUB:
		case PPC_INS_VMAXUH:
		case PPC_INS_VMAXUW:
		case PPC_INS_VMHADDSHS:
		case PPC_INS_VMHRADDSHS:
		case PPC_INS_VMINFP:
		case PPC_INS_VMINSB:
		case PPC_INS_VMINSH:
		case PPC_INS_VMINSW:
		case PPC_INS_VMINUB:
		case PPC_INS_VMINUH:
		case PPC_INS_VMINUW:
		case PPC_INS_VMLADDUHM:
		case PPC_INS_VMRGHB:
		case PPC_INS_VMRGHH:
		case PPC_INS_VMRGHW:
		case PPC_INS_VMRGLB:
		case PPC_INS_VMRGLH:
		case PPC_INS_VMRGLW:
		case PPC_INS_VMSUMMBM:
		case PPC_INS_VMSUMSHM:
		case PPC_INS_VMSUMSHS:
		case PPC_INS_VMSUMUBM:
		case PPC_INS_VMSUMUHM:
		case PPC_INS_VMSUMUHS:
		case PPC_INS_VMULESB:
		case PPC_INS_VMULESH:
		case PPC_INS_VMULEUB:
		case PPC_INS_VMULEUH:
		case PPC_INS_VMULOSB:
		case PPC_INS_VMULOSH:
		case PPC_INS_VMULOUB:
		case PPC_INS_VMULOUH:
		case PPC_INS_VNMSUBFP:
		case PPC_INS_VNOR:
		case PPC_INS_VOR:
		case PPC_INS_VPERM:
		case PPC_INS_VPKPX:
		case PPC_INS_VPKSHSS:
		case PPC_INS_VPKSHUS:
		case PPC_INS_VPKSWSS:
		case PPC_INS_VPKSWUS:
		case PPC_INS_VPKUHUM:
		case PPC_INS_VPKUHUS:
		case PPC_INS_VPKUWUM:
		case PPC_INS_VPKUWUS:
		case PPC_INS_VREFP:
		case PPC_INS_VRFIM:
		case PPC_INS_VRFIN:
		case PPC_INS_VRFIP:
		case PPC_INS_VRFIZ:
		case PPC_INS_VRLB:
		case PPC_INS_VRLH:
		case PPC_INS_VRLW:
		case PPC_INS_VRSQRTEFP:
		case PPC_INS_VSEL:
		case PPC_INS_VSL:
		case PPC_INS_VSLB:
		case PPC_INS_VSLDOI:
		case PPC_INS_VSLH:
		case PPC_INS_VSLO:
		case PPC_INS_VSLW:
		case PPC_INS_VSPLTB:
		case PPC_INS_VSPLTH:
		case PPC_INS_VSPLTISB:
		case PPC_INS_VSPLTISH:
		case PPC_INS_VSPLTISW:
		case PPC_INS_VSPLTW:
		case PPC_INS_VSR:
		case PPC_INS_VSRAB:
		case PPC_INS_VSRAH:
		case PPC_INS_VSRAW:
		case PPC_INS_VSRB:
		case PPC_INS_VSRH:
		case PPC_INS_VSRO:
		case PPC_INS_VSRW:
		case PPC_INS_VSUBCUW:
		case PPC_INS_VSUBFP:
		case PPC_INS_VSUBSBS:
		case PPC_INS_VSUBSHS:
		case PPC_INS_VSUBSWS:
		case PPC_INS_VSUBUBM:
		case PPC_INS_VSUBUBS:
		case PPC_INS_VSUBUHM:
		case PPC_INS_VSUBUHS:
		case PPC_INS_VSUBUWM:
		case PPC_INS_VSUBUWS:
		case PPC_INS_VSUM2SWS:
		case PPC_INS_VSUM4SBS:
		case PPC_INS_VSUM4SHS:
		case PPC_INS_VSUM4UBS:
		case PPC_INS_VSUMSWS:
		case PPC_INS_VUPKHPX:
		case PPC_INS_VUPKHSB:
		case PPC_INS_VUPKHSH:
		case PPC_INS_VUPKLPX:
		case PPC_INS_VUPKLSB:
		case PPC_INS_VUPKLSH:
		case PPC_INS_VXOR:
		case PPC_INS_WAIT:
		case PPC_INS_WRTEE:
		case PPC_INS_WRTEEI:
		case PPC_INS_XSABSDP:
		case PPC_INS_XSADDDP:
		case PPC_INS_XSCMPODP:
		case PPC_INS_XSCMPUDP:
		case PPC_INS_XSCPSGNDP:
		case PPC_INS_XSCVDPSP:
		case PPC_INS_XSCVDPSXDS:
		case PPC_INS_XSCVDPSXWS:
		case PPC_INS_XSCVDPUXDS:
		case PPC_INS_XSCVDPUXWS:
		case PPC_INS_XSCVSPDP:
		case PPC_INS_XSCVSXDDP:
		case PPC_INS_XSCVUXDDP:
		case PPC_INS_XSDIVDP:
		case PPC_INS_XSMADDADP:
		case PPC_INS_XSMADDMDP:
		case PPC_INS_XSMAXDP:
		case PPC_INS_XSMINDP:
		case PPC_INS_XSMSUBADP:
		case PPC_INS_XSMSUBMDP:
		case PPC_INS_XSMULDP:
		case PPC_INS_XSNABSDP:
		case PPC_INS_XSNEGDP:
		case PPC_INS_XSNMADDADP:
		case PPC_INS_XSNMADDMDP:
		case PPC_INS_XSNMSUBADP:
		case PPC_INS_XSNMSUBMDP:
		case PPC_INS_XSRDPI:
		case PPC_INS_XSRDPIC:
		case PPC_INS_XSRDPIM:
		case PPC_INS_XSRDPIP:
		case PPC_INS_XSRDPIZ:
		case PPC_INS_XSREDP:
		case PPC_INS_XSRSQRTEDP:
		case PPC_INS_XSSQRTDP:
		case PPC_INS_XSSUBDP:
		case PPC_INS_XSTDIVDP:
		case PPC_INS_XSTSQRTDP:
		case PPC_INS_XVABSDP:
		case PPC_INS_XVABSSP:
		case PPC_INS_XVADDDP:
		case PPC_INS_XVADDSP:
		case PPC_INS_XVCMPEQDP:
		case PPC_INS_XVCMPEQSP:
		case PPC_INS_XVCMPGEDP:
		case PPC_INS_XVCMPGESP:
		case PPC_INS_XVCMPGTDP:
		case PPC_INS_XVCMPGTSP:
		case PPC_INS_XVCPSGNDP:
		case PPC_INS_XVCPSGNSP:
		case PPC_INS_XVCVDPSP:
		case PPC_INS_XVCVDPSXDS:
		case PPC_INS_XVCVDPSXWS:
		case PPC_INS_XVCVDPUXDS:
		case PPC_INS_XVCVDPUXWS:
		case PPC_INS_XVCVSPDP:
		case PPC_INS_XVCVSPSXDS:
		case PPC_INS_XVCVSPSXWS:
		case PPC_INS_XVCVSPUXDS:
		case PPC_INS_XVCVSPUXWS:
		case PPC_INS_XVCVSXDDP:
		case PPC_INS_XVCVSXDSP:
		case PPC_INS_XVCVSXWDP:
		case PPC_INS_XVCVSXWSP:
		case PPC_INS_XVCVUXDDP:
		case PPC_INS_XVCVUXDSP:
		case PPC_INS_XVCVUXWDP:
		case PPC_INS_XVCVUXWSP:
		case PPC_INS_XVDIVDP:
		case PPC_INS_XVDIVSP:
		case PPC_INS_XVMADDADP:
		case PPC_INS_XVMADDASP:
		case PPC_INS_XVMADDMDP:
		case PPC_INS_XVMADDMSP:
		case PPC_INS_XVMAXDP:
		case PPC_INS_XVMAXSP:
		case PPC_INS_XVMINDP:
		case PPC_INS_XVMINSP:
		case PPC_INS_XVMSUBADP:
		case PPC_INS_XVMSUBASP:
		case PPC_INS_XVMSUBMDP:
		case PPC_INS_XVMSUBMSP:
		case PPC_INS_XVMULDP:
		case PPC_INS_XVMULSP:
		case PPC_INS_XVNABSDP:
		case PPC_INS_XVNABSSP:
		case PPC_INS_XVNEGDP:
		case PPC_INS_XVNEGSP:
		case PPC_INS_XVNMADDADP:
		case PPC_INS_XVNMADDASP:
		case PPC_INS_XVNMADDMDP:
		case PPC_INS_XVNMADDMSP:
		case PPC_INS_XVNMSUBADP:
		case PPC_INS_XVNMSUBASP:
		case PPC_INS_XVNMSUBMDP:
		case PPC_INS_XVNMSUBMSP:
		case PPC_INS_XVRDPI:
		case PPC_INS_XVRDPIC:
		case PPC_INS_XVRDPIM:
		case PPC_INS_XVRDPIP:
		case PPC_INS_XVRDPIZ:
		case PPC_INS_XVREDP:
		case PPC_INS_XVRESP:
		case PPC_INS_XVRSPI:
		case PPC_INS_XVRSPIC:
		case PPC_INS_XVRSPIM:
		case PPC_INS_XVRSPIP:
		case PPC_INS_XVRSPIZ:
		case PPC_INS_XVRSQRTEDP:
		case PPC_INS_XVRSQRTESP:
		case PPC_INS_XVSQRTDP:
		case PPC_INS_XVSQRTSP:
		case PPC_INS_XVSUBDP:
		case PPC_INS_XVSUBSP:
		case PPC_INS_XVTDIVDP:
		case PPC_INS_XVTDIVSP:
		case PPC_INS_XVTSQRTDP:
		case PPC_INS_XVTSQRTSP:
		case PPC_INS_XXLAND:
		case PPC_INS_XXLANDC:
		case PPC_INS_XXLNOR:
		case PPC_INS_XXLOR:
		case PPC_INS_XXLXOR:
		case PPC_INS_XXMRGHW:
		case PPC_INS_XXMRGLW:
		case PPC_INS_XXPERMDI:
		case PPC_INS_XXSEL:
		case PPC_INS_XXSLDWI:
		case PPC_INS_XXSPLTW:
		case PPC_INS_BCA:
		case PPC_INS_BCLA:
		case PPC_INS_SLDI:
		case PPC_INS_BTA:
		case PPC_INS_MFBR0:
		case PPC_INS_MFBR1:
		case PPC_INS_MFBR2:
		case PPC_INS_MFBR3:
		case PPC_INS_MFBR4:
		case PPC_INS_MFBR5:
		case PPC_INS_MFBR6:
		case PPC_INS_MFBR7:
		case PPC_INS_MFXER:
		case PPC_INS_MFRTCU:
		case PPC_INS_MFRTCL:
		case PPC_INS_MFDSCR:
		case PPC_INS_MFDSISR:
		case PPC_INS_MFDAR:
		case PPC_INS_MFSRR2:
		case PPC_INS_MFSRR3:
		case PPC_INS_MFCFAR:
		case PPC_INS_MFAMR:
		case PPC_INS_MFPID:
		case PPC_INS_MFTBLO:
		case PPC_INS_MFTBHI:
		case PPC_INS_MFDBATU:
		case PPC_INS_MFDBATL:
		case PPC_INS_MFIBATU:
		case PPC_INS_MFIBATL:
		case PPC_INS_MFDCCR:
		case PPC_INS_MFICCR:
		case PPC_INS_MFDEAR:
		case PPC_INS_MFESR:
		case PPC_INS_MFSPEFSCR:
		case PPC_INS_MFTCR:
		case PPC_INS_MFASR:
		case PPC_INS_MFPVR:
		case PPC_INS_MFTBU:
		case PPC_INS_MTCR:
		case PPC_INS_MTBR0:
		case PPC_INS_MTBR1:
		case PPC_INS_MTBR2:
		case PPC_INS_MTBR3:
		case PPC_INS_MTBR4:
		case PPC_INS_MTBR5:
		case PPC_INS_MTBR6:
		case PPC_INS_MTBR7:
		case PPC_INS_MTXER:
		case PPC_INS_MTDSCR:
		case PPC_INS_MTDSISR:
		case PPC_INS_MTDAR:
		case PPC_INS_MTSRR2:
		case PPC_INS_MTSRR3:
		case PPC_INS_MTCFAR:
		case PPC_INS_MTAMR:
		case PPC_INS_MTPID:
		case PPC_INS_MTTBL:
		case PPC_INS_MTTBU:
		case PPC_INS_MTTBLO:
		case PPC_INS_MTTBHI:
		case PPC_INS_MTDBATU:
		case PPC_INS_MTDBATL:
		case PPC_INS_MTIBATU:
		case PPC_INS_MTIBATL:
		case PPC_INS_MTDCCR:
		case PPC_INS_MTICCR:
		case PPC_INS_MTDEAR:
		case PPC_INS_MTESR:
		case PPC_INS_MTSPEFSCR:
		case PPC_INS_MTTCR:
		case PPC_INS_ROTLD:
		case PPC_INS_ROTLDI:
		case PPC_INS_CLRLDI:
		case PPC_INS_SUB:
		case PPC_INS_SUBC:
		case PPC_INS_LWSYNC:
		case PPC_INS_PTESYNC:
		case PPC_INS_TDLT:
		case PPC_INS_TDEQ:
		case PPC_INS_TDGT:
		case PPC_INS_TDNE:
		case PPC_INS_TDLLT:
		case PPC_INS_TDLGT:
		case PPC_INS_TDU:
		case PPC_INS_TDLTI:
		case PPC_INS_TDEQI:
		case PPC_INS_TDGTI:
		case PPC_INS_TDNEI:
		case PPC_INS_TDLLTI:
		case PPC_INS_TDLGTI:
		case PPC_INS_TDUI:
		case PPC_INS_TLBREHI:
		case PPC_INS_TLBRELO:
		case PPC_INS_TLBWEHI:
		case PPC_INS_TLBWELO:
		case PPC_INS_TWLT:
		case PPC_INS_TWEQ:
		case PPC_INS_TWGT:
		case PPC_INS_TWNE:
		case PPC_INS_TWLLT:
		case PPC_INS_TWLGT:
		case PPC_INS_TWU:
		case PPC_INS_TWLTI:
		case PPC_INS_TWEQI:
		case PPC_INS_TWGTI:
		case PPC_INS_TWNEI:
		case PPC_INS_TWLLTI:
		case PPC_INS_TWLGTI:
		case PPC_INS_TWUI:
		case PPC_INS_WAITRSV:
		case PPC_INS_WAITIMPL:
		case PPC_INS_XNOP:
		case PPC_INS_XVMOVDP:
		case PPC_INS_XVMOVSP:
		case PPC_INS_XXSPLTD:
		case PPC_INS_XXMRGHD:
		case PPC_INS_XXMRGLD:
		case PPC_INS_XXSWAPD:
		case PPC_INS_BT:
		case PPC_INS_BF:
		case PPC_INS_BDNZT:
		case PPC_INS_BDNZF:
		case PPC_INS_BDZF:
		case PPC_INS_BDZT:
		case PPC_INS_BFA:
		case PPC_INS_BDNZTA:
		case PPC_INS_BDNZFA:
		case PPC_INS_BDZTA:
		case PPC_INS_BDZFA:
		case PPC_INS_BTCTR:
		case PPC_INS_BFCTR:
		case PPC_INS_BTCTRL:
		case PPC_INS_BFCTRL:
		case PPC_INS_BTL:
		case PPC_INS_BFL:
		case PPC_INS_BDNZTL:
		case PPC_INS_BDNZFL:
		case PPC_INS_BDZTL:
		case PPC_INS_BDZFL:
		case PPC_INS_BTLA:
		case PPC_INS_BFLA:
		case PPC_INS_BDNZTLA:
		case PPC_INS_BDNZFLA:
		case PPC_INS_BDZTLA:
		case PPC_INS_BDZFLA:
		case PPC_INS_BTLR:
		case PPC_INS_BFLR:
		case PPC_INS_BDNZTLR:
		case PPC_INS_BDZTLR:
		case PPC_INS_BDZFLR:
		case PPC_INS_BTLRL:
		case PPC_INS_BFLRL:
		case PPC_INS_BDNZTLRL:
		case PPC_INS_BDNZFLRL:
		case PPC_INS_BDZTLRL:
		case PPC_INS_BDZFLRL:
		case PPC_INS_BRINC:

		ReturnUnimpl:
		default:
			MYLOG("%s:%s() returning Unimplemented(...) on:\n",
			  __FILE__, __func__);

			MYLOG("    %08llx: %02X %02X %02X %02X %s %s\n",
			  addr, data[0], data[1], data[2], data[3],
			  res->insn.mnemonic, res->insn.op_str);

			il.AddInstruction(il.Unimplemented());
	}

	return rc;
}
<|MERGE_RESOLUTION|>--- conflicted
+++ resolved
@@ -1984,13 +1984,6 @@
 		case PPC_INS_ISYNC:
 		case PPC_INS_LDARX:
 		case PPC_INS_LDBRX:
-<<<<<<< HEAD
-		case PPC_INS_LDU:
-		case PPC_INS_LDUX:
-		case PPC_INS_LDX:
-=======
-		case PPC_INS_LFD:
->>>>>>> acc790bd
 		case PPC_INS_LFDU:
 		case PPC_INS_LFDUX:
 		case PPC_INS_LFDX:
@@ -2059,13 +2052,6 @@
 		case PPC_INS_SLBMTE:
 		case PPC_INS_STDBRX:
 		case PPC_INS_STDCX:
-<<<<<<< HEAD
-		case PPC_INS_STDU:
-		case PPC_INS_STDUX:
-		case PPC_INS_STDX:
-=======
-		case PPC_INS_STFD:
->>>>>>> acc790bd
 		case PPC_INS_STFDU:
 		case PPC_INS_STFDUX:
 		case PPC_INS_STFDX:
