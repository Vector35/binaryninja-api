# Copyright (c) 2015-2017 Vector 35 LLC
#
# Permission is hereby granted, free of charge, to any person obtaining a copy
# of this software and associated documentation files (the "Software"), to
# deal in the Software without restriction, including without limitation the
# rights to use, copy, modify, merge, publish, distribute, sublicense, and/or
# sell copies of the Software, and to permit persons to whom the Software is
# furnished to do so, subject to the following conditions:
#
# The above copyright notice and this permission notice shall be included in
# all copies or substantial portions of the Software.
#
# THE SOFTWARE IS PROVIDED "AS IS", WITHOUT WARRANTY OF ANY KIND, EXPRESS OR
# IMPLIED, INCLUDING BUT NOT LIMITED TO THE WARRANTIES OF MERCHANTABILITY,
# FITNESS FOR A PARTICULAR PURPOSE AND NONINFRINGEMENT. IN NO EVENT SHALL THE
# AUTHORS OR COPYRIGHT HOLDERS BE LIABLE FOR ANY CLAIM, DAMAGES OR OTHER
# LIABILITY, WHETHER IN AN ACTION OF CONTRACT, TORT OR OTHERWISE, ARISING
# FROM, OUT OF OR IN CONNECTION WITH THE SOFTWARE OR THE USE OR OTHER DEALINGS
# IN THE SOFTWARE.

import struct
import traceback
import ctypes
import abc

# Binary Ninja components
from binaryninja import _binaryninjacore as core
from binaryninja.enums import (AnalysisState, SymbolType, InstructionTextTokenType,
	Endianness, ModificationStatus, StringType, SegmentFlag, SectionSemantics)
import binaryninja
from binaryninja import associateddatastore # required for _BinaryViewAssociatedDataStore
from binaryninja import log
from binaryninja import types
from binaryninja import fileaccessor
from binaryninja import databuffer
from binaryninja import basicblock
from binaryninja import lineardisassembly
from binaryninja import metadata

# 2-3 compatibility
from binaryninja import range
from binaryninja import with_metaclass


class BinaryDataNotification(object):
	def __init__(self):
		pass

	def data_written(self, view, offset, length):
		pass

	def data_inserted(self, view, offset, length):
		pass

	def data_removed(self, view, offset, length):
		pass

	def function_added(self, view, func):
		pass

	def function_removed(self, view, func):
		pass

	def function_updated(self, view, func):
		pass

	def function_update_requested(self, view, func):
		pass

	def data_var_added(self, view, var):
		pass

	def data_var_removed(self, view, var):
		pass

	def data_var_updated(self, view, var):
		pass

	def string_found(self, view, string_type, offset, length):
		pass

	def string_removed(self, view, string_type, offset, length):
		pass

	def type_defined(self, view, name, type):
		pass

	def type_undefined(self, view, name, type):
		pass


class StringReference(object):
	def __init__(self, bv, string_type, start, length):
		self.type = string_type
		self.start = start
		self.length = length
		self.view = bv

	@property
	def value(self):
		return binaryninja.pyNativeStr(self.view.read(self.start, self.length))

	def __repr__(self):
		return "<%s: %#x, len %#x>" % (self.type, self.start, self.length)


_pending_analysis_completion_events = {}
class AnalysisCompletionEvent(object):
	"""
	The ``AnalysisCompletionEvent`` object provides an asynchronous mechanism for receiving
	callbacks when analysis is complete. The callback runs once. A completion event must be added
	for each new analysis in order to be notified of each analysis completion.  The
	AnalysisCompletionEvent class takes responcibility for keeping track of the object's lifetime.

	:Example:
		>>> def on_complete(self):
		...     print("Analysis Complete", self.view)
		...
		>>> evt = AnalysisCompletionEvent(bv, on_complete)
		>>>
	"""
	def __init__(self, view, callback):
		self.view = view
		self.callback = callback
		self._cb = ctypes.CFUNCTYPE(None, ctypes.c_void_p)(self._notify)
		self.handle = core.BNAddAnalysisCompletionEvent(self.view.handle, None, self._cb)
		global _pending_analysis_completion_events
		_pending_analysis_completion_events[id(self)] = self

	def __del__(self):
		global _pending_analysis_completion_events
		if id(self) in _pending_analysis_completion_events:
			del _pending_analysis_completion_events[id(self)]
		core.BNFreeAnalysisCompletionEvent(self.handle)

	def _notify(self, ctxt):
		global _pending_analysis_completion_events
		if id(self) in _pending_analysis_completion_events:
			del _pending_analysis_completion_events[id(self)]
		try:
			self.callback(self)
		except:
			log.log_error(traceback.format_exc())

	def _empty_callback(self):
		pass

	def cancel(self):
		"""
		.. warning: This method should only be used when the system is being
		shut down and no further analysis should be done afterward.
		"""
		self.callback = self._empty_callback
		core.BNCancelAnalysisCompletionEvent(self.handle)
		global _pending_analysis_completion_events
		if id(self) in _pending_analysis_completion_events:
			del _pending_analysis_completion_events[id(self)]


class ActiveAnalysisInfo(object):
	def __init__(self, func, analysis_time, update_count, submit_count):
		self.func = func
		self.analysis_time = analysis_time
		self.update_count = update_count
		self.submit_count = submit_count

	def __repr__(self):
		return "<ActiveAnalysisInfo %s, analysis_time %d, update_count %d, submit_count %d>" % (self.func, self.analysis_time, self.update_count, self.submit_count)


class AnalysisInfo(object):
	def __init__(self, state, analysis_time, active_info):
		self.state = AnalysisState(state)
		self.analysis_time = analysis_time
		self.active_info = active_info

	def __repr__(self):
		return "<AnalysisInfo %s, analysis_time %d, active_info %s>" % (self.state, self.analysis_time, self.active_info)


class AnalysisProgress(object):
	def __init__(self, state, count, total):
		self.state = state
		self.count = count
		self.total = total

	def __str__(self):
		if self.state == AnalysisState.DisassembleState:
			return "Disassembling (%d/%d)" % (self.count, self.total)
		if self.state == AnalysisState.AnalyzeState:
			return "Analyzing (%d/%d)" % (self.count, self.total)
		if self.state == AnalysisState.ExtendedAnalyzeState:
			return "Extended Analysis"
		return "Idle"

	def __repr__(self):
		return "<progress: %s>" % str(self)


class DataVariable(object):
	def __init__(self, addr, var_type, auto_discovered):
		self.address = addr
		self.type = var_type
		self.auto_discovered = auto_discovered

	def __repr__(self):
		return "<var 0x%x: %s>" % (self.address, str(self.type))


class BinaryDataNotificationCallbacks(object):
	def __init__(self, view, notify):
		self.view = view
		self.notify = notify
		self._cb = core.BNBinaryDataNotification()
		self._cb.context = 0
		self._cb.dataWritten = self._cb.dataWritten.__class__(self._data_written)
		self._cb.dataInserted = self._cb.dataInserted.__class__(self._data_inserted)
		self._cb.dataRemoved = self._cb.dataRemoved.__class__(self._data_removed)
		self._cb.functionAdded = self._cb.functionAdded.__class__(self._function_added)
		self._cb.functionRemoved = self._cb.functionRemoved.__class__(self._function_removed)
		self._cb.functionUpdated = self._cb.functionUpdated.__class__(self._function_updated)
		self._cb.functionUpdateRequested = self._cb.functionUpdateRequested.__class__(self._function_update_requested)
		self._cb.dataVariableAdded = self._cb.dataVariableAdded.__class__(self._data_var_added)
		self._cb.dataVariableRemoved = self._cb.dataVariableRemoved.__class__(self._data_var_removed)
		self._cb.dataVariableUpdated = self._cb.dataVariableUpdated.__class__(self._data_var_updated)
		self._cb.stringFound = self._cb.stringFound.__class__(self._string_found)
		self._cb.stringRemoved = self._cb.stringRemoved.__class__(self._string_removed)
		self._cb.typeDefined = self._cb.typeDefined.__class__(self._type_defined)
		self._cb.typeUndefined = self._cb.typeUndefined.__class__(self._type_undefined)

	def _register(self):
		core.BNRegisterDataNotification(self.view.handle, self._cb)

	def _unregister(self):
		core.BNUnregisterDataNotification(self.view.handle, self._cb)

	def _data_written(self, ctxt, view, offset, length):
		try:
			self.notify.data_written(self.view, offset, length)
		except OSError:
			log.log_error(traceback.format_exc())

	def _data_inserted(self, ctxt, view, offset, length):
		try:
			self.notify.data_inserted(self.view, offset, length)
		except:
			log.log_error(traceback.format_exc())

	def _data_removed(self, ctxt, view, offset, length):
		try:
			self.notify.data_removed(self.view, offset, length)
		except:
			log.log_error(traceback.format_exc())

	def _function_added(self, ctxt, view, func):
		try:
			self.notify.function_added(self.view, binaryninja.function.Function(self.view, core.BNNewFunctionReference(func)))
		except:
			log.log_error(traceback.format_exc())

	def _function_removed(self, ctxt, view, func):
		try:
			self.notify.function_removed(self.view, binaryninja.function.Function(self.view, core.BNNewFunctionReference(func)))
		except:
			log.log_error(traceback.format_exc())

	def _function_updated(self, ctxt, view, func):
		try:
			self.notify.function_updated(self.view, binaryninja.function.Function(self.view, core.BNNewFunctionReference(func)))
		except:
			log.log_error(traceback.format_exc())

	def _function_update_requested(self, ctxt, view, func):
		try:
			self.notify.function_update_requested(self.view, binaryninja.function.Function(self.view, core.BNNewFunctionReference(func)))
		except:
			log.log_error(traceback.format_exc())

	def _data_var_added(self, ctxt, view, var):
		try:
			address = var[0].address
			var_type = types.Type(core.BNNewTypeReference(var[0].type), platform = self.view.platform, confidence = var[0].typeConfidence)
			auto_discovered = var[0].autoDiscovered
			self.notify.data_var_added(self.view, DataVariable(address, var_type, auto_discovered))
		except:
			log.log_error(traceback.format_exc())

	def _data_var_removed(self, ctxt, view, var):
		try:
			address = var[0].address
			var_type = types.Type(core.BNNewTypeReference(var[0].type), platform = self.view.platform, confidence = var[0].typeConfidence)
			auto_discovered = var[0].autoDiscovered
			self.notify.data_var_removed(self.view, DataVariable(address, var_type, auto_discovered))
		except:
			log.log_error(traceback.format_exc())

	def _data_var_updated(self, ctxt, view, var):
		try:
			address = var[0].address
			var_type = types.Type(core.BNNewTypeReference(var[0].type), platform = self.view.platform, confidence = var[0].typeConfidence)
			auto_discovered = var[0].autoDiscovered
			self.notify.data_var_updated(self.view, DataVariable(address, var_type, auto_discovered))
		except:
			log.log_error(traceback.format_exc())

	def _string_found(self, ctxt, view, string_type, offset, length):
		try:
			self.notify.string_found(self.view, StringType(string_type), offset, length)
		except:
			log.log_error(traceback.format_exc())

	def _string_removed(self, ctxt, view, string_type, offset, length):
		try:
			self.notify.string_removed(self.view, StringType(string_type), offset, length)
		except:
			log.log_error(traceback.format_exc())

	def _type_defined(self, ctxt, view, name, type_obj):
		try:
			qualified_name = types.QualifiedName._from_core_struct(name[0])
			self.notify.type_defined(view, qualified_name, types.Type(core.BNNewTypeReference(type_obj), platform = self.view.platform))
		except:
			log.log_error(traceback.format_exc())

	def _type_undefined(self, ctxt, view, name, type_obj):
		try:
			qualified_name = types.QualifiedName._from_core_struct(name[0])
			self.notify.type_undefined(view, qualified_name, types.Type(core.BNNewTypeReference(type_obj), platform = self.view.platform))
		except:
			log.log_error(traceback.format_exc())


class _BinaryViewTypeMetaclass(type):

	@property
	def list(self):
		"""List all BinaryView types (read-only)"""
		binaryninja._init_plugins()
		count = ctypes.c_ulonglong()
		types = core.BNGetBinaryViewTypes(count)
		result = []
		for i in range(0, count.value):
			result.append(BinaryViewType(types[i]))
		core.BNFreeBinaryViewTypeList(types)
		return result

	def __iter__(self):
		binaryninja._init_plugins()
		count = ctypes.c_ulonglong()
		types = core.BNGetBinaryViewTypes(count)
		try:
			for i in range(0, count.value):
				yield BinaryViewType(types[i])
		finally:
			core.BNFreeBinaryViewTypeList(types)

	def __getitem__(self, value):
		binaryninja._init_plugins()
		view_type = core.BNGetBinaryViewTypeByName(str(value))
		if view_type is None:
			raise KeyError("'%s' is not a valid view type" % str(value))
		return BinaryViewType(view_type)


class BinaryViewType(with_metaclass(_BinaryViewTypeMetaclass, object)):

	def __init__(self, handle):
		self.handle = core.handle_of_type(handle, core.BNBinaryViewType)

	def __eq__(self, value):
		if not isinstance(value, BinaryViewType):
			return False
		return ctypes.addressof(self.handle.contents) == ctypes.addressof(value.handle.contents)

	def __ne__(self, value):
		if not isinstance(value, BinaryViewType):
			return True
		return ctypes.addressof(self.handle.contents) != ctypes.addressof(value.handle.contents)

	@property
	def list(self):
		"""Allow tab completion to discover metaclass list property"""
		pass

	@property
	def name(self):
		"""BinaryView name (read-only)"""
		return core.BNGetBinaryViewTypeName(self.handle)

	@property
	def long_name(self):
		"""BinaryView long name (read-only)"""
		return core.BNGetBinaryViewTypeLongName(self.handle)

	def __repr__(self):
		return "<view type: '%s'>" % self.name

	def create(self, data):
		view = core.BNCreateBinaryViewOfType(self.handle, data.handle)
		if view is None:
			return None
		return BinaryView(file_metadata=data.file, handle=view)

	def open(self, src, file_metadata=None):
		data = BinaryView.open(src, file_metadata)
		if data is None:
			return None
		return self.create(data)

	@classmethod
	def get_view_of_file(cls, filename, update_analysis=True):
		"""
		``get_view_of_file`` returns the first available, non-Raw `BinaryView` available.

		:param str filename: Path to filename or bndb
		:param bool update_analysis: defaults to True. Pass False to not run update_analysis_and_wait.
		:return: returns a BinaryView object for the given filename.
		:rtype: BinaryView or None
		"""
		sqlite = "SQLite format 3"
		if filename.endswith(".bndb"):
			f = open(filename, 'r')
			if f is None or f.read(len(sqlite)) != sqlite:
				return None
			f.close()
			view = binaryninja.filemetadata.FileMetadata().open_existing_database(filename)
		else:
			view = BinaryView.open(filename)

		if view is None:
			return None
		for available in view.available_view_types:
			if available.name != "Raw":
				if filename.endswith(".bndb"):
					bv = view.get_view_of_type(available.name)
				else:
					bv = cls[available.name].open(filename)

				if bv is None:
					raise Exception("Unknown Architecture/Architecture Not Found (check plugins folder)")

				if update_analysis:
					bv.update_analysis_and_wait()
				return bv
		return None

	def is_valid_for_data(self, data):
		return core.BNIsBinaryViewTypeValidForData(self.handle, data.handle)

	def register_arch(self, ident, endian, arch):
		core.BNRegisterArchitectureForViewType(self.handle, ident, endian, arch.handle)

	def get_arch(self, ident, endian):
		arch = core.BNGetArchitectureForViewType(self.handle, ident, endian)
		if arch is None:
			return None
		return binaryninja.architecture.CoreArchitecture._from_cache(arch)

	def register_platform(self, ident, arch, plat):
		core.BNRegisterPlatformForViewType(self.handle, ident, arch.handle, plat.handle)

	def register_default_platform(self, arch, plat):
		core.BNRegisterDefaultPlatformForViewType(self.handle, arch.handle, plat.handle)

	def get_platform(self, ident, arch):
		plat = core.BNGetPlatformForViewType(self.handle, ident, arch.handle)
		if plat is None:
			return None
		return binaryninja.platform.Platform(None, plat)


class Segment(object):
	def __init__(self, handle):
		self.handle = handle

	@property
	def start(self):
		return core.BNSegmentGetStart(self.handle)

	@property
	def end(self):
		return core.BNSegmentGetEnd(self.handle)

	@property
	def executable(self):
		return (core.BNSegmentGetFlags(self.handle) & SegmentFlag.SegmentExecutable) != 0

	@property
	def writable(self):
		return (core.BNSegmentGetFlags(self.handle) & SegmentFlag.SegmentWritable) != 0

	@property
	def readable(self):
		return (core.BNSegmentGetFlags(self.handle) & SegmentFlag.SegmentReadable) != 0

	@property
	def end(self):
		return core.BNSegmentGetEnd(self.handle)

	@property
	def data_length(self):
		return core.BNSegmentGetDataLength(self.handle)

	@property
	def data_offset(self):
		return core.BNSegmentGetDataOffset(self.handle)

	@property
	def data_end(self):
		return core.BNSegmentGetDataEnd(self.handle)

	@property
	def reloction_count(self):
		return core.BNSegmentGetRelocationsCount(self.handle)

	@property
	def relocation_ranges(self):
		"""List of relocation range tuples (read-only)"""

		count = ctypes.c_ulonglong()
		ranges = core.BNSegmentGetRelocationRanges(self.handle, count)
		result = []
		for i in xrange(0, count.value):
			result.append((ranges[i].start, ranges[i].end))
		core.BNFreeRelocationRanges(ranges, count)
		return result

	def relocation_ranges_at(self, addr):
		"""List of relocation range tuples (read-only)"""

		count = ctypes.c_ulonglong()
		ranges = core.BNSegmentGetRelocationRangesAtAddress(self.handle, addr, count)
		result = []
		for i in xrange(0, count.value):
			result.append((ranges[i].start, ranges[i].end))
		core.BNFreeRelocationRanges(ranges, count)
		return result

	def __len__(self):
		return core.BNSegmentGetLength(self.handle)

	def __repr__(self):
		return "<segment: %#x-%#x, %s%s%s>" % (self.start, self.end,
			"r" if self.readable else "-",
			"w" if self.writable else "-",
			"x" if self.executable else "-")


class Section(object):
	def __init__(self, handle):
		self.handle = core.handle_of_type(handle, core.BNSection)

	@property
	def name(self):
		return core.BNSectionGetName(self.handle)

	@property
	def type(self):
		return core.BNSectionGetType(self.handle)

	@property
	def start(self):
		return core.BNSectionGetStart(self.handle)

	@property
	def linked_section(self):
		return core.BNSectionLinkedSection(self.handle)

	@property
	def info_section(self):
		return core.BNSectionInfoSection(self.handle)

	@property
	def info_data(self):
		return core.BNSectionInfoData(self.handle)

	@property
	def align(self):
		return core.BNSectionAlign(self.handle)

	@property
	def entry_size(self):
		return core.BNSectionEntrySize(self.handle)

	@property
	def semantics(self):
		return SectionSemantics(core.BNSectionGetSemantics(self.handle))

	@property
	def auto_defined(self):
		return core.BNSectionAutoDefined(self.handle)

	@property
	def end(self):
		return self.start + len(self)

	def __len__(self):
		return core.BNSectionGetLength(self.handle)

	def __repr__(self):
		return "<section %s: %#x-%#x>" % (self.name, self.start, self.end)


class AddressRange(object):
	def __init__(self, start, end):
		self.start = start
		self.end = end

	@property
	def length(self):
		return self.end - self.start

	def __len__(self):
		return self.end - self.start

	def __repr__(self):
		return "<%#x-%#x>" % (self.start, self.end)


class _BinaryViewAssociatedDataStore(associateddatastore._AssociatedDataStore):
	_defaults = {}


class BinaryView(object):
	"""
	``class BinaryView`` implements a view on binary data, and presents a queryable interface of a binary file. One key
	job of BinaryView is file format parsing which allows Binary Ninja to read, write, insert, remove portions
	of the file given a virtual address. For the purposes of this documentation we define a virtual address as the
	memory address that the various pieces of the physical file will be loaded at.

	A binary file does not have to have just one BinaryView, thus much of the interface to manipulate disassembly exists
	within or is accessed through a BinaryView. All files are guaranteed to have at least the ``Raw`` BinaryView. The
	``Raw`` BinaryView is simply a hex editor, but is helpful for manipulating binary files via their absolute addresses.

	BinaryViews are plugins and thus registered with Binary Ninja at startup, and thus should **never** be instantiated
	directly as this is already done. The list of available BinaryViews can be seen in the BinaryViewType class which
	provides an iterator and map of the various installed BinaryViews::

		>>> list(BinaryViewType)
		[<view type: 'Raw'>, <view type: 'ELF'>, <view type: 'Mach-O'>, <view type: 'PE'>]
		>>> BinaryViewType['ELF']
		<view type: 'ELF'>

	To open a file with a given BinaryView the following code can be used::

		>>> bv = BinaryViewType['Mach-O'].open("/bin/ls")
		>>> bv
		<BinaryView: '/bin/ls', start 0x100000000, len 0xa000>

	`By convention in the rest of this document we will use bv to mean an open BinaryView of an executable file.`
	When a BinaryView is open on an executable view, analysis does not automatically run, this can be done by running
	the ``update_analysis_and_wait()`` method which disassembles the executable and returns when all disassembly is
	finished::

		>>> bv.update_analysis_and_wait()
		>>>

	Since BinaryNinja's analysis is multi-threaded (depending on version) this can also be done in the background by
	using the ``update_analysis()`` method instead.

	By standard python convention methods which start with '_' should be considered private and should not be called
	externally. Additionanlly, methods which begin with ``perform_`` should not be called either and are
	used explicitly for subclassing the BinaryView.

	.. note:: An important note on the ``*_user_*()`` methods. Binary Ninja makes a distinction between edits \
	performed by the user and actions performed by auto analysis.  Auto analysis actions that can quickly be recalculated \
	are not saved to the database. Auto analysis actions that take a long time and all user edits are stored in the \
	database (e.g. ``remove_user_function()`` rather than ``remove_function()``). Thus use ``_user_`` methods if saving \
	to the database is desired.
	"""
	name = None
	long_name = None
	_registered = False
	_registered_cb = None
	registered_view_type = None
	next_address = 0
	_associated_data = {}

	def __init__(self, file_metadata=None, parent_view=None, handle=None):
		if handle is not None:
			self.handle = core.handle_of_type(handle, core.BNBinaryView)
			if file_metadata is None:
				self.file = binaryninja.filemetadata.FileMetadata(handle=core.BNGetFileForView(handle))
			else:
				self.file = file_metadata
		elif self.__class__ is BinaryView:
			binaryninja._init_plugins()
			if file_metadata is None:
				file_metadata = binaryninja.filemetadata.FileMetadata()
			self.handle = core.BNCreateBinaryDataView(file_metadata.handle)
			self.file = binaryninja.filemetadata.FileMetadata(handle=core.BNNewFileReference(file_metadata.handle))
		else:
			binaryninja._init_plugins()
			if not self.__class__._registered:
				raise TypeError("view type not registered")
			self._cb = core.BNCustomBinaryView()
			self._cb.context = 0
			self._cb.init = self._cb.init.__class__(self._init)
			self._cb.read = self._cb.read.__class__(self._read)
			self._cb.write = self._cb.write.__class__(self._write)
			self._cb.insert = self._cb.insert.__class__(self._insert)
			self._cb.remove = self._cb.remove.__class__(self._remove)
			self._cb.getModification = self._cb.getModification.__class__(self._get_modification)
			self._cb.isValidOffset = self._cb.isValidOffset.__class__(self._is_valid_offset)
			self._cb.isOffsetReadable = self._cb.isOffsetReadable.__class__(self._is_offset_readable)
			self._cb.isOffsetWritable = self._cb.isOffsetWritable.__class__(self._is_offset_writable)
			self._cb.isOffsetExecutable = self._cb.isOffsetExecutable.__class__(self._is_offset_executable)
			self._cb.getNextValidOffset = self._cb.getNextValidOffset.__class__(self._get_next_valid_offset)
			self._cb.getStart = self._cb.getStart.__class__(self._get_start)
			self._cb.getLength = self._cb.getLength.__class__(self._get_length)
			self._cb.getEntryPoint = self._cb.getEntryPoint.__class__(self._get_entry_point)
			self._cb.isExecutable = self._cb.isExecutable.__class__(self._is_executable)
			self._cb.getDefaultEndianness = self._cb.getDefaultEndianness.__class__(self._get_default_endianness)
			self._cb.isRelocatable = self._cb.isRelocatable.__class__(self._is_relocatable)
			self._cb.getAddressSize = self._cb.getAddressSize.__class__(self._get_address_size)
			self._cb.save = self._cb.save.__class__(self._save)
			self.file = file_metadata
			if parent_view is not None:
				parent_view = parent_view.handle
			self.handle = core.BNCreateCustomBinaryView(self.__class__.name, file_metadata.handle, parent_view, self._cb)
		self.notifications = {}
		self.next_address = None  # Do NOT try to access view before init() is called, use placeholder

	def __eq__(self, value):
		if not isinstance(value, BinaryView):
			return False
		return ctypes.addressof(self.handle.contents) == ctypes.addressof(value.handle.contents)

	def __ne__(self, value):
		if not isinstance(value, BinaryView):
			return True
		return ctypes.addressof(self.handle.contents) != ctypes.addressof(value.handle.contents)

	@classmethod
	def register(cls):
		binaryninja._init_plugins()
		if cls.name is None:
			raise ValueError("view 'name' not defined")
		if cls.long_name is None:
			cls.long_name = cls.name
		cls._registered_cb = core.BNCustomBinaryViewType()
		cls._registered_cb.context = 0
		cls._registered_cb.create = cls._registered_cb.create.__class__(cls._create)
		cls._registered_cb.isValidForData = cls._registered_cb.isValidForData.__class__(cls._is_valid_for_data)
		cls.registered_view_type = BinaryViewType(core.BNRegisterBinaryViewType(cls.name, cls.long_name, cls._registered_cb))
		cls._registered = True

	@classmethod
	def _create(cls, ctxt, data):
		try:
			file_metadata = binaryninja.filemetadata.FileMetadata(handle=core.BNGetFileForView(data))
			view = cls(BinaryView(file_metadata=file_metadata, handle=core.BNNewViewReference(data)))
			if view is None:
				return None
			return ctypes.cast(core.BNNewViewReference(view.handle), ctypes.c_void_p).value
		except:
			log.log_error(traceback.format_exc())
			return None

	@classmethod
	def _is_valid_for_data(cls, ctxt, data):
		try:
			return cls.is_valid_for_data(BinaryView(handle=core.BNNewViewReference(data)))
		except:
			log.log_error(traceback.format_exc())
			return False

	@classmethod
	def open(cls, src, file_metadata=None):
		binaryninja._init_plugins()
		if isinstance(src, fileaccessor.FileAccessor):
			if file_metadata is None:
				file_metadata = binaryninja.filemetadata.FileMetadata()
			view = core.BNCreateBinaryDataViewFromFile(file_metadata.handle, src._cb)
		else:
			if file_metadata is None:
				file_metadata = binaryninja.filemetadata.FileMetadata(str(src))
			view = core.BNCreateBinaryDataViewFromFilename(file_metadata.handle, str(src))
		if view is None:
			return None
		result = BinaryView(file_metadata=file_metadata, handle=view)
		return result

	@classmethod
	def new(cls, data=None, file_metadata=None):
		binaryninja._init_plugins()
		if file_metadata is None:
			file_metadata = binaryninja.filemetadata.FileMetadata()
		if data is None:
			view = core.BNCreateBinaryDataView(file_metadata.handle)
		else:
			buf = databuffer.DataBuffer(data)
			view = core.BNCreateBinaryDataViewFromBuffer(file_metadata.handle, buf.handle)
		if view is None:
			return None
		result = BinaryView(file_metadata=file_metadata, handle=view)
		return result

	@classmethod
	def _unregister(cls, view):
		handle = ctypes.cast(view, ctypes.c_void_p)
		if handle.value in cls._associated_data:
			del cls._associated_data[handle.value]

	@classmethod
	def set_default_session_data(cls, name, value):
		"""
		``set_default_session_data`` saves a variable to the BinaryView.
		:param name: name of the variable to be saved
		:param value: value of the variable to be saved

		:Example:
			>>> BinaryView.set_default_session_data("variable_name", "value")
			>>> bv.session_data.variable_name
			'value'
		"""
		_BinaryViewAssociatedDataStore.set_default(name, value)

	@property
	def basic_blocks(self):
		"""A generator of all BasicBlock objects in the BinaryView"""
		for func in self:
			for block in func.basic_blocks:
				yield block

	@property
	def llil_basic_blocks(self):
		"""A generator of all LowLevelILBasicBlock objects in the BinaryView"""
		for func in self:
			for il_block in func.low_level_il.basic_blocks:
				yield il_block

	@property
	def mlil_basic_blocks(self):
		"""A generator of all MediumLevelILBasicBlock objects in the BinaryView"""
		for func in self:
			for il_block in func.medium_level_il.basic_blocks:
				yield il_block

	@property
	def instructions(self):
		"""A generator of instruction tokens and their start addresses"""
		for block in self.basic_blocks:
			start = block.start
			for i in block:
				yield (i[0], start)
				start += i[1]

	@property
	def llil_instructions(self):
		"""A generator of llil instructions"""
		for block in self.llil_basic_blocks:
			for i in block:
				yield i

	@property
	def mlil_instructions(self):
		"""A generator of mlil instructions"""
		for block in self.mlil_basic_blocks:
			for i in block:
				yield i

	def __del__(self):
		for i in self.notifications.values():
			i._unregister()
		core.BNFreeBinaryView(self.handle)

	def __iter__(self):
		count = ctypes.c_ulonglong(0)
		funcs = core.BNGetAnalysisFunctionList(self.handle, count)
		try:
			for i in range(0, count.value):
				yield binaryninja.function.Function(self, core.BNNewFunctionReference(funcs[i]))
		finally:
			core.BNFreeFunctionList(funcs, count.value)

	@property
	def parent_view(self):
		"""View that contains the raw data used by this view (read-only)"""
		result = core.BNGetParentView(self.handle)
		if result is None:
			return None
		return BinaryView(handle=result)

	@property
	def modified(self):
		"""boolean modification state of the BinaryView (read/write)"""
		return self.file.modified

	@modified.setter
	def modified(self, value):
		self.file.modified = value

	@property
	def analysis_changed(self):
		"""boolean analysis state changed of the currently running analysis (read-only)"""
		return self.file.analysis_changed

	@property
	def has_database(self):
		"""boolean has a database been written to disk (read-only)"""
		return self.file.has_database

	@property
	def view(self):
		return self.file.view

	@view.setter
	def view(self, value):
		self.file.view = value

	@property
	def offset(self):
		return self.file.offset

	@offset.setter
	def offset(self, value):
		self.file.offset = value

	@property
	def start(self):
		"""Start offset of the binary (read-only)"""
		return core.BNGetStartOffset(self.handle)

	@property
	def end(self):
		"""End offset of the binary (read-only)"""
		return core.BNGetEndOffset(self.handle)

	@property
	def entry_point(self):
		"""Entry point of the binary (read-only)"""
		return core.BNGetEntryPoint(self.handle)

	@property
	def arch(self):
		"""The architecture associated with the current BinaryView (read/write)"""
		arch = core.BNGetDefaultArchitecture(self.handle)
		if arch is None:
			return None
		return binaryninja.architecture.CoreArchitecture._from_cache(handle=arch)

	@arch.setter
	def arch(self, value):
		if value is None:
			core.BNSetDefaultArchitecture(self.handle, None)
		else:
			core.BNSetDefaultArchitecture(self.handle, value.handle)

	@property
	def platform(self):
		"""The platform associated with the current BinaryView (read/write)"""
		plat = core.BNGetDefaultPlatform(self.handle)
		if plat is None:
			return None
		return binaryninja.platform.Platform(self.arch, handle=plat)

	@platform.setter
	def platform(self, value):
		if value is None:
			core.BNSetDefaultPlatform(self.handle, None)
		else:
			core.BNSetDefaultPlatform(self.handle, value.handle)

	@property
	def endianness(self):
		"""Endianness of the binary (read-only)"""
		return Endianness(core.BNGetDefaultEndianness(self.handle))

	@property
	def relocatable(self):
		"""Boolean - is the binary relocatable (read-only)"""
		return core.BNIsRelocatable(self.handle)

	@property
	def address_size(self):
		"""Address size of the binary (read-only)"""
		return core.BNGetViewAddressSize(self.handle)

	@property
	def executable(self):
		"""Whether the binary is an executable (read-only)"""
		return core.BNIsExecutableView(self.handle)

	@property
	def functions(self):
		"""List of functions (read-only)"""
		count = ctypes.c_ulonglong(0)
		funcs = core.BNGetAnalysisFunctionList(self.handle, count)
		result = []
		for i in range(0, count.value):
			result.append(binaryninja.function.Function(self, core.BNNewFunctionReference(funcs[i])))
		core.BNFreeFunctionList(funcs, count.value)
		return result

	@property
	def has_functions(self):
		"""Boolean whether the binary has functions (read-only)"""
		return core.BNHasFunctions(self.handle)

	@property
	def entry_function(self):
		"""Entry function (read-only)"""
		func = core.BNGetAnalysisEntryPoint(self.handle)
		if func is None:
			return None
		return binaryninja.function.Function(self, func)

	@property
	def symbols(self):
		"""Dict of symbols (read-only)"""
		count = ctypes.c_ulonglong(0)
		syms = core.BNGetSymbols(self.handle, count)
		result = {}
		for i in range(0, count.value):
			sym = types.Symbol(None, None, None, handle=core.BNNewSymbolReference(syms[i]))
			result[sym.raw_name] = sym
		core.BNFreeSymbolList(syms, count.value)
		return result

	@property
	def view_type(self):
		"""View type (read-only)"""
		return core.BNGetViewType(self.handle)

	@property
	def available_view_types(self):
		"""Available view types (read-only)"""
		count = ctypes.c_ulonglong(0)
		types = core.BNGetBinaryViewTypesForData(self.handle, count)
		result = []
		for i in range(0, count.value):
			result.append(BinaryViewType(types[i]))
		core.BNFreeBinaryViewTypeList(types)
		return result

	@property
	def strings(self):
		"""List of strings (read-only)"""
		return self.get_strings()

	@property
	def saved(self):
		"""boolean state of whether or not the file has been saved (read/write)"""
		return self.file.saved

	@saved.setter
	def saved(self, value):
		self.file.saved = value

	@property
	def analysis_info(self):
		"""Relevant analysis information with list of functions under active analysis (read-only)"""
		info_ref = core.BNGetAnalysisInfo(self.handle)
		info = info_ref[0]
		active_info_list = []
		for i in xrange(0, info.count):
			func = binaryninja.function.Function(self, core.BNNewFunctionReference(info.activeInfo[i].func))
			active_info = ActiveAnalysisInfo(func, info.activeInfo[i].analysisTime, info.activeInfo[i].updateCount, info.activeInfo[i].submitCount)
			active_info_list.append(active_info)
		result = AnalysisInfo(info.state, info.analysisTime, active_info_list)
		core.BNFreeAnalysisInfo(info_ref)
		return result

	@property
	def analysis_progress(self):
		"""Status of current analysis (read-only)"""
		result = core.BNGetAnalysisProgress(self.handle)
		return AnalysisProgress(result.state, result.count, result.total)

	@property
	def linear_disassembly(self):
		"""Iterator for all lines in the linear disassembly of the view"""
		return self.get_linear_disassembly(None)

	@property
	def data_vars(self):
		"""List of data variables (read-only)"""
		count = ctypes.c_ulonglong(0)
		var_list = core.BNGetDataVariables(self.handle, count)
		result = {}
		for i in range(0, count.value):
			addr = var_list[i].address
			var_type = types.Type(core.BNNewTypeReference(var_list[i].type), platform = self.platform, confidence = var_list[i].typeConfidence)
			auto_discovered = var_list[i].autoDiscovered
			result[addr] = DataVariable(addr, var_type, auto_discovered)
		core.BNFreeDataVariables(var_list, count.value)
		return result

	@property
	def types(self):
		"""List of defined types (read-only)"""
		count = ctypes.c_ulonglong(0)
		type_list = core.BNGetAnalysisTypeList(self.handle, count)
		result = {}
		for i in range(0, count.value):
			name = types.QualifiedName._from_core_struct(type_list[i].name)
			result[name] = types.Type(core.BNNewTypeReference(type_list[i].type), platform = self.platform)
		core.BNFreeTypeList(type_list, count.value)
		return result

	@property
	def segments(self):
		"""List of segments (read-only)"""
		count = ctypes.c_ulonglong(0)
		segment_list = core.BNGetSegments(self.handle, count)
		result = []
<<<<<<< HEAD
		for i in xrange(0, count.value):
			result.append(Segment(core.BNNewSegmentReference(segment_list[i])))
		core.BNFreeSegmentList(segment_list, count.value)
=======
		for i in range(0, count.value):
			result.append(Segment(segment_list[i].start, segment_list[i].length,
				segment_list[i].dataOffset, segment_list[i].dataLength, segment_list[i].flags, segment_list[i].autoDefined))
		core.BNFreeSegmentList(segment_list)
>>>>>>> 426bb3d8
		return result

	@property
	def sections(self):
		"""List of sections (read-only)"""
		count = ctypes.c_ulonglong(0)
		section_list = core.BNGetSections(self.handle, count)
		result = {}
<<<<<<< HEAD
		for i in xrange(0, count.value):
			result[core.BNSectionGetName(section_list[i])] = Section(section_list[i])
=======
		for i in range(0, count.value):
			result[section_list[i].name] = Section(section_list[i].name, section_list[i].type, section_list[i].start,
				section_list[i].length, section_list[i].linkedSection, section_list[i].infoSection,
				section_list[i].infoData, section_list[i].align, section_list[i].entrySize,
				section_list[i].semantics, section_list[i].autoDefined)
>>>>>>> 426bb3d8
		core.BNFreeSectionList(section_list, count.value)
		return result

	@property
	def allocated_ranges(self):
		"""List of valid address ranges for this view (read-only)"""
		count = ctypes.c_ulonglong(0)
		range_list = core.BNGetAllocatedRanges(self.handle, count)
		result = []
		for i in range(0, count.value):
			result.append(AddressRange(range_list[i].start, range_list[i].end))
		core.BNFreeAddressRanges(range_list)
		return result

	@property
	def session_data(self):
		"""Dictionary object where plugins can store arbitrary data associated with the view"""
		handle = ctypes.cast(self.handle, ctypes.c_void_p)
		if handle.value not in BinaryView._associated_data:
			obj = _BinaryViewAssociatedDataStore()
			BinaryView._associated_data[handle.value] = obj
			return obj
		else:
			return BinaryView._associated_data[handle.value]

	@property
	def global_pointer_value(self):
		"""Discovered value of the global pointer register, if the binary uses one (read-only)"""
		result = core.BNGetGlobalPointerValue(self.handle)
		return binaryninja.function.RegisterValue(self.arch, result.value, confidence = result.confidence)

	@property
	def parameters_for_analysis(self):
		return core.BNGetParametersForAnalysis(self.handle)

	@parameters_for_analysis.setter
	def parameters_for_analysis(self, params):
		core.BNSetParametersForAnalysis(self.handle, params)

	@property
	def max_function_size_for_analysis(self):
		"""Maximum size of function (sum of basic block sizes in bytes) for auto analysis"""
		return core.BNGetMaxFunctionSizeForAnalysis(self.handle)

	@max_function_size_for_analysis.setter
	def max_function_size_for_analysis(self, size):
		core.BNSetMaxFunctionSizeForAnalysis(self.handle, size)

	@property
<<<<<<< HEAD
	def relocation_ranges(self):
		"""List of relocation range tuples (read-only)"""

		count = ctypes.c_ulonglong()
		ranges = core.BNGetRelocationRanges(self.handle, count)
		result = []
		for i in xrange(0, count.value):
			result.append((ranges[i].start, ranges[i].end))
		core.BNFreeRelocationRanges(ranges, count)
		return result

	def relocation_ranges_at(self, addr):
		"""List of relocation range tuples for a given address"""

		count = ctypes.c_ulonglong()
		ranges = core.BNGetRelocationRangesAtAddress(self.handle, addr, count)
		result = []
		for i in xrange(0, count.value):
			result.append((ranges[i].start, ranges[i].end))
		core.BNFreeRelocationRanges(ranges, count)
		return result
=======
	def new_auto_function_analysis_suppressed(self):
		"""Whether or not automatically discovered functions will be analyzed"""
		return core.BNGetNewAutoFunctionAnalysisSuppressed(self.handle)

	@new_auto_function_analysis_suppressed.setter
	def new_auto_function_analysis_suppressed(self, suppress):
		core.BNSetNewAutoFunctionAnalysisSuppressed(self.handle, suppress)
>>>>>>> 426bb3d8

	def __len__(self):
		return int(core.BNGetViewLength(self.handle))

	def __getitem__(self, i):
		if isinstance(i, tuple):
			result = ""
			for s in i:
				result += self.__getitem__(s)
			return result
		elif isinstance(i, slice):
			if i.step is not None:
				raise IndexError("step not implemented")
			i = i.indices(self.end)
			start = i[0]
			stop = i[1]
			if stop <= start:
				return ""
			return str(self.read(start, stop - start))
		elif i < 0:
			if i >= -len(self):
				value = str(self.read(int(len(self) + i), 1))
				if len(value) == 0:
					return IndexError("index not readable")
				return value
			raise IndexError("index out of range")
		elif (i >= self.start) and (i < self.end):
			value = str(self.read(int(i), 1))
			if len(value) == 0:
				return IndexError("index not readable")
			return value
		else:
			raise IndexError("index out of range")

	def __setitem__(self, i, value):
		if isinstance(i, slice):
			if i.step is not None:
				raise IndexError("step not supported on assignment")
			i = i.indices(self.end)
			start = i[0]
			stop = i[1]
			if stop < start:
				stop = start
			if len(value) != (stop - start):
				self.remove(start, stop - start)
				self.insert(start, value)
			else:
				self.write(start, value)
		elif i < 0:
			if i >= -len(self):
				if len(value) != 1:
					raise ValueError("expected single byte for assignment")
				if self.write(int(len(self) + i), value) != 1:
					raise IndexError("index not writable")
			else:
				raise IndexError("index out of range")
		elif (i >= self.start) and (i < self.end):
			if len(value) != 1:
				raise ValueError("expected single byte for assignment")
			if self.write(int(i), value) != 1:
				raise IndexError("index not writable")
		else:
			raise IndexError("index out of range")

	def __repr__(self):
		start = self.start
		length = len(self)
		if start != 0:
			size = "start %#x, len %#x" % (start, length)
		else:
			size = "len %#x" % length
		filename = self.file.filename
		if len(filename) > 0:
			return "<BinaryView: '%s', %s>" % (filename, size)
		return "<BinaryView: %s>" % (size)

	def _init(self, ctxt):
		try:
			return self.init()
		except:
			log.log_error(traceback.format_exc())
			return False

	def _read(self, ctxt, dest, offset, length):
		try:
			data = self.perform_read(offset, length)
			if data is None:
				return 0
			if len(data) > length:
				data = data[0:length]
			ctypes.memmove(dest, str(data), len(data))
			return len(data)
		except:
			log.log_error(traceback.format_exc())
			return 0

	def _write(self, ctxt, offset, src, length):
		try:
			data = ctypes.create_string_buffer(length)
			ctypes.memmove(data, src, length)
			return self.perform_write(offset, data.raw)
		except:
			log.log_error(traceback.format_exc())
			return 0

	def _insert(self, ctxt, offset, src, length):
		try:
			data = ctypes.create_string_buffer(length)
			ctypes.memmove(data, src, length)
			return self.perform_insert(offset, data.raw)
		except:
			log.log_error(traceback.format_exc())
			return 0

	def _remove(self, ctxt, offset, length):
		try:
			return self.perform_remove(offset, length)
		except:
			log.log_error(traceback.format_exc())
			return 0

	def _get_modification(self, ctxt, offset):
		try:
			return self.perform_get_modification(offset)
		except:
			log.log_error(traceback.format_exc())
			return ModificationStatus.Original

	def _is_valid_offset(self, ctxt, offset):
		try:
			return self.perform_is_valid_offset(offset)
		except:
			log.log_error(traceback.format_exc())
			return False

	def _is_offset_readable(self, ctxt, offset):
		try:
			return self.perform_is_offset_readable(offset)
		except:
			log.log_error(traceback.format_exc())
			return False

	def _is_offset_writable(self, ctxt, offset):
		try:
			return self.perform_is_offset_writable(offset)
		except:
			log.log_error(traceback.format_exc())
			return False

	def _is_offset_executable(self, ctxt, offset):
		try:
			return self.perform_is_offset_executable(offset)
		except:
			log.log_error(traceback.format_exc())
			return False

	def _get_next_valid_offset(self, ctxt, offset):
		try:
			return self.perform_get_next_valid_offset(offset)
		except:
			log.log_error(traceback.format_exc())
			return offset

	def _get_start(self, ctxt):
		try:
			return self.perform_get_start()
		except:
			log.log_error(traceback.format_exc())
			return 0

	def _get_length(self, ctxt):
		try:
			return self.perform_get_length()
		except:
			log.log_error(traceback.format_exc())
			return 0

	def _get_entry_point(self, ctxt):
		try:
			return self.perform_get_entry_point()
		except:
			log.log_error(traceback.format_exc())
			return 0

	def _is_executable(self, ctxt):
		try:
			return self.perform_is_executable()
		except:
			log.log_error(traceback.format_exc())
			return False

	def _get_default_endianness(self, ctxt):
		try:
			return self.perform_get_default_endianness()
		except:
			log.log_error(traceback.format_exc())
			return Endianness.LittleEndian

	def _is_relocatable(self, ctxt):
		try:
			return self.perform_is_relocatable()
		except:
			log.log_error(traceback.format_exc())
			return False

	def _get_address_size(self, ctxt):
		try:
			return self.perform_get_address_size()
		except:
			log.log_error(traceback.format_exc())
			return 8

	def _save(self, ctxt, file_accessor):
		try:
			return self.perform_save(fileaccessor.CoreFileAccessor(file_accessor))
		except:
			log.log_error(traceback.format_exc())
			return False

	def init(self):
		return True

	def get_disassembly(self, addr, arch=None):
		"""
		``get_disassembly`` simple helper function for printing disassembly of a given address

		:param int addr: virtual address of instruction
		:param Architecture arch: optional Architecture, ``self.arch`` is used if this parameter is None
		:return: a str representation of the instruction at virtual address ``addr`` or None
		:rtype: str or None
		:Example:

			>>> bv.get_disassembly(bv.entry_point)
			'push    ebp'
			>>>
		"""
		if arch is None:
			arch = self.arch
		txt, size = arch.get_instruction_text(self.read(addr, arch.max_instr_length), addr)
		self.next_address = addr + size
		if txt is None:
			return None
		return ''.join(str(a) for a in txt).strip()

	def get_next_disassembly(self, arch=None):
		"""
		``get_next_disassembly`` simple helper function for printing disassembly of the next instruction.
		The internal state of the instruction to be printed is stored in the ``next_address`` attribute

		:param Architecture arch: optional Architecture, ``self.arch`` is used if this parameter is None
		:return: a str representation of the instruction at virtual address ``self.next_address``
		:rtype: str or None
		:Example:

			>>> bv.get_next_disassembly()
			'push    ebp'
			>>> bv.get_next_disassembly()
			'mov     ebp, esp'
			>>> #Now reset the starting point back to the entry point
			>>> bv.next_address = bv.entry_point
			>>> bv.get_next_disassembly()
			'push    ebp'
			>>>
		"""
		if arch is None:
			arch = self.arch
		if self.next_address is None:
			self.next_address = self.entry_point
		txt, size = arch.get_instruction_text(self.read(self.next_address, arch.max_instr_length), self.next_address)
		self.next_address += size
		if txt is None:
			return None
		return ''.join(str(a) for a in txt).strip()

	def perform_save(self, accessor):
		if self.parent_view is not None:
			return self.parent_view.save(accessor)
		return False

	@abc.abstractmethod
	def perform_get_address_size(self):
		raise NotImplementedError

	def perform_get_length(self):
		"""
		``perform_get_length`` implements a query for the size of the virtual address range used by
		the BinaryView.

		.. note:: This method **may** be overridden by custom BinaryViews. Use ``add_auto_segment`` to provide
		data without overriding this method.
		.. warning:: This method **must not** be called directly.

		:return: returns the size of the virtual address range used by the BinaryView.
		:rtype: int
		"""
		return 0

	def perform_read(self, addr, length):
		"""
		``perform_read`` implements a mapping between a virtual address and an absolute file offset, reading
		``length`` bytes from the rebased address ``addr``.

		.. note:: This method **may** be overridden by custom BinaryViews. Use ``add_auto_segment`` to provide
		data without overriding this method.
		.. warning:: This method **must not** be called directly.

		:param int addr: a virtual address to attempt to read from
		:param int length: the number of bytes to be read
		:return: length bytes read from addr, should return empty string on error
		:rtype: str
		"""
		return ""

	def perform_write(self, addr, data):
		"""
		``perform_write`` implements a mapping between a virtual address and an absolute file offset, writing
		the bytes ``data`` to rebased address ``addr``.

		.. note:: This method **may** be overridden by custom BinaryViews. Use ``add_auto_segment`` to provide
		data without overriding this method.
		.. warning:: This method **must not** be called directly.

		:param int addr: a virtual address
		:param str data: the data to be written
		:return: length of data written, should return 0 on error
		:rtype: int
		"""
		return 0

	def perform_insert(self, addr, data):
		"""
		``perform_insert`` implements a mapping between a virtual address and an absolute file offset, inserting
		the bytes ``data`` to rebased address ``addr``.

		.. note:: This method **may** be overridden by custom BinaryViews. If not overridden, inserting is disallowed
		.. warning:: This method **must not** be called directly.

		:param int addr: a virtual address
		:param str data: the data to be inserted
		:return: length of data inserted, should return 0 on error
		:rtype: int
		"""
		return 0

	def perform_remove(self, addr, length):
		"""
		``perform_remove`` implements a mapping between a virtual address and an absolute file offset, removing
		``length`` bytes from the rebased address ``addr``.

		.. note:: This method **may** be overridden by custom BinaryViews. If not overridden, removing data is disallowed
		.. warning:: This method **must not** be called directly.

		:param int addr: a virtual address
		:param str data: the data to be removed
		:return: length of data removed, should return 0 on error
		:rtype: int
		"""
		return 0

	def perform_get_modification(self, addr):
		"""
		``perform_get_modification`` implements query to the whether the virtual address ``addr`` is modified.

		.. note:: This method **may** be overridden by custom BinaryViews. Use ``add_auto_segment`` to provide
		data without overriding this method.
		.. warning:: This method **must not** be called directly.

		:param int addr: a virtual address to be checked
		:return: One of the following: Original = 0, Changed = 1, Inserted = 2
		:rtype: ModificationStatus
		"""
		return ModificationStatus.Original

	def perform_is_valid_offset(self, addr):
		"""
		``perform_is_valid_offset`` implements a check if an virtual address ``addr`` is valid.

		.. note:: This method **may** be overridden by custom BinaryViews. Use ``add_auto_segment`` to provide
		data without overriding this method.
		.. warning:: This method **must not** be called directly.

		:param int addr: a virtual address to be checked
		:return: true if the virtual address is valid, false if the virtual address is invalid or error
		:rtype: bool
		"""
		data = self.read(addr, 1)
		return (data is not None) and (len(data) == 1)

	def perform_is_offset_readable(self, offset):
		"""
		``perform_is_offset_readable`` implements a check if an virtual address is readable.

		.. note:: This method **may** be overridden by custom BinaryViews. Use ``add_auto_segment`` to provide
		data without overriding this method.
		.. warning:: This method **must not** be called directly.

		:param int offset: a virtual address to be checked
		:return: true if the virtual address is readable, false if the virtual address is not readable or error
		:rtype: bool
		"""
		return self.is_valid_offset(offset)

	def perform_is_offset_writable(self, addr):
		"""
		``perform_is_offset_writable`` implements a check if a virtual address ``addr`` is writable.

		.. note:: This method **may** be overridden by custom BinaryViews. Use ``add_auto_segment`` to provide
		data without overriding this method.
		.. warning:: This method **must not** be called directly.

		:param int addr: a virtual address to be checked
		:return: true if the virtual address is writable, false if the virtual address is not writable or error
		:rtype: bool
		"""
		return self.is_valid_offset(addr)

	def perform_is_offset_executable(self, addr):
		"""
		``perform_is_offset_executable`` implements a check if a virtual address ``addr`` is executable.

		.. note:: This method **may** be overridden by custom BinaryViews. Use ``add_auto_segment`` to provide
		data without overriding this method.
		.. warning:: This method **must not** be called directly.

		:param int addr: a virtual address to be checked
		:return: true if the virtual address is executable, false if the virtual address is not executable or error
		:rtype: int
		"""
		return self.is_valid_offset(addr)

	def perform_get_next_valid_offset(self, addr):
		"""
		``perform_get_next_valid_offset`` implements a query for the next valid readable, writable, or executable virtual
		memory address.

		.. note:: This method **may** be overridden by custom BinaryViews. Use ``add_auto_segment`` to provide
		data without overriding this method.
		.. warning:: This method **must not** be called directly.

		:param int addr: a virtual address to start checking from.
		:return: the next readable, writable, or executable virtual memory address
		:rtype: int
		"""
		if addr < self.perform_get_start():
			return self.perform_get_start()
		return addr

	def perform_get_start(self):
		"""
		``perform_get_start`` implements a query for the first readable, writable, or executable virtual address in
		the BinaryView.

		.. note:: This method **may** be overridden by custom BinaryViews. Use ``add_auto_segment`` to provide
		data without overriding this method.
		.. warning:: This method **must not** be called directly.

		:return: returns the first virtual address in the BinaryView.
		:rtype: int
		"""
		return 0

	def perform_get_entry_point(self):
		"""
		``perform_get_entry_point`` implements a query for the initial entry point for code execution.

		.. note:: This method **should** be implmented for custom BinaryViews that are executable.
		.. warning:: This method **must not** be called directly.

		:return: the virtual address of the entry point
		:rtype: int
		"""
		return 0

	def perform_is_executable(self):
		"""
		``perform_is_executable`` implements a check which returns true if the BinaryView is executable.

		.. note:: This method **must** be implemented for custom BinaryViews that are executable.
		.. warning:: This method **must not** be called directly.

		:return: true if the current BinaryView is executable, false if it is not executable or on error
		:rtype: bool
		"""
		return False

	def perform_get_default_endianness(self):
		"""
		``perform_get_default_endianness`` implements a check which returns true if the BinaryView is executable.

		.. note:: This method **may** be implemented for custom BinaryViews that are not LittleEndian.
		.. warning:: This method **must not** be called directly.

		:return: either ``Endianness.LittleEndian`` or ``Endianness.BigEndian``
		:rtype: Endianness
		"""
		return Endianness.LittleEndian

	def perform_is_relocatable(self):
		"""
		``perform_is_relocatable`` implements a check which returns true if the BinaryView is relocatable. Defaults to
		True.

		.. note:: This method **may** be implemented for custom BinaryViews that are relocatable.
		.. warning:: This method **must not** be called directly.

		:return: True if the BinaryView is relocatable, False otherwise
		:rtype: boolean
		"""
		return True

	def create_database(self, filename, progress_func=None):
		"""
		``create_database`` writes the current database (.bndb) file out to the specified file.

		:param str filename: path and filename to write the bndb to, this string `should` have ".bndb" appended to it.
		:param callable() progress_func: optional function to be called with the current progress and total count.
		:return: true on success, false on failure
		:rtype: bool
		"""
		return self.file.create_database(filename, progress_func)

	def save_auto_snapshot(self, progress_func=None):
		"""
		``save_auto_snapshot`` saves the current database to the already created file.

		.. note:: :py:meth:`create_database` should have been called prior to executing this method

		:param callable() progress_func: optional function to be called with the current progress and total count.
		:return: True if it successfully saved the snapshot, False otherwise
		:rtype: bool
		"""
		return self.file.save_auto_snapshot(progress_func)

	def get_view_of_type(self, name):
		"""
		``get_view_of_type`` returns the BinaryView associated with the provided name if it exists.

		:param str name: Name of the view to be retrieved
		:return: BinaryView object assocated with the provided name or None on failure
		:rtype: BinaryView or None
		"""
		return self.file.get_view_of_type(name)

	def begin_undo_actions(self):
		"""
		``begin_undo_actions`` start recording actions taken so the can be undone at some point.

		:rtype: None
		:Example:

			>>> bv.get_disassembly(0x100012f1)
			'xor     eax, eax'
			>>> bv.begin_undo_actions()
			>>> bv.convert_to_nop(0x100012f1)
			True
			>>> bv.commit_undo_actions()
			>>> bv.get_disassembly(0x100012f1)
			'nop'
			>>> bv.undo()
			>>> bv.get_disassembly(0x100012f1)
			'xor     eax, eax'
			>>>
		"""
		self.file.begin_undo_actions()

	def add_undo_action(self, action):
		core.BNAddUndoAction(self.handle, action.__class__.name, action._cb)

	def commit_undo_actions(self):
		"""
		``commit_undo_actions`` commit the actions taken since the last commit to the undo database.

		:rtype: None
		:Example:

			>>> bv.get_disassembly(0x100012f1)
			'xor     eax, eax'
			>>> bv.begin_undo_actions()
			>>> bv.convert_to_nop(0x100012f1)
			True
			>>> bv.commit_undo_actions()
			>>> bv.get_disassembly(0x100012f1)
			'nop'
			>>> bv.undo()
			>>> bv.get_disassembly(0x100012f1)
			'xor     eax, eax'
			>>>
		"""
		self.file.commit_undo_actions()

	def undo(self):
		"""
		``undo`` undo the last commited action in the undo database.

		:rtype: None
		:Example:

			>>> bv.get_disassembly(0x100012f1)
			'xor     eax, eax'
			>>> bv.begin_undo_actions()
			>>> bv.convert_to_nop(0x100012f1)
			True
			>>> bv.commit_undo_actions()
			>>> bv.get_disassembly(0x100012f1)
			'nop'
			>>> bv.undo()
			>>> bv.get_disassembly(0x100012f1)
			'xor     eax, eax'
			>>> bv.redo()
			>>> bv.get_disassembly(0x100012f1)
			'nop'
			>>>
		"""
		self.file.undo()

	def redo(self):
		"""
		``redo`` redo the last commited action in the undo database.

		:rtype: None
		:Example:

			>>> bv.get_disassembly(0x100012f1)
			'xor     eax, eax'
			>>> bv.begin_undo_actions()
			>>> bv.convert_to_nop(0x100012f1)
			True
			>>> bv.commit_undo_actions()
			>>> bv.get_disassembly(0x100012f1)
			'nop'
			>>> bv.undo()
			>>> bv.get_disassembly(0x100012f1)
			'xor     eax, eax'
			>>> bv.redo()
			>>> bv.get_disassembly(0x100012f1)
			'nop'
			>>>
		"""
		self.file.redo()

	def navigate(self, view, offset):
		return self.file.navigate(view, offset)

	def read(self, addr, length):
		"""
		``read`` returns the data reads at most ``length`` bytes from virtual address ``addr``.

		Note: Python2 returns a str, but Python3 returns a bytes object.  str(DataBufferObject) will
 		still get you a str in either case.

		:param int addr: virtual address to read from.
		:param int length: number of bytes to read.
		:return: at most ``length`` bytes from the virtual address ``addr``, empty string on error or no data.
		:rtype: python2 - str; python3 - bytes 
		:Example:

			>>> #Opening a x86_64 Mach-O binary
			>>> bv = BinaryViewType['Raw'].open("/bin/ls")
			>>> bv.read(0,4)
			\'\\xcf\\xfa\\xed\\xfe\'
		"""
		buf = databuffer.DataBuffer(handle=core.BNReadViewBuffer(self.handle, addr, length))
		return bytes(buf)

	def write(self, addr, data):
		"""
		``write`` writes the bytes in ``data`` to the virtual address ``addr``.

		:param int addr: virtual address to write to.
		:param str data: data to be written at addr.
		:return: number of bytes written to virtual address ``addr``
		:rtype: int
		:Example:

			>>> bv.read(0,4)
			'BBBB'
			>>> bv.write(0, "AAAA")
			4L
			>>> bv.read(0,4)
			'AAAA'
		"""
		if not isinstance(data, bytes):
			raise TypeError("Must be bytes")
		buf = databuffer.DataBuffer(data)
		return core.BNWriteViewBuffer(self.handle, addr, buf.handle)

	def insert(self, addr, data):
		"""
		``insert`` inserts the bytes in ``data`` to the virtual address ``addr``.

		:param int addr: virtual address to write to.
		:param str data: data to be inserted at addr.
		:return: number of bytes inserted to virtual address ``addr``
		:rtype: int
		:Example:

			>>> bv.insert(0,"BBBB")
			4L
			>>> bv.read(0,8)
			'BBBBAAAA'
		"""
		if not isinstance(data, bytes):
			raise TypeError("Must be bytes")
		buf = databuffer.DataBuffer(data)
		return core.BNInsertViewBuffer(self.handle, addr, buf.handle)

	def remove(self, addr, length):
		"""
		``remove`` removes at most ``length`` bytes from virtual address ``addr``.

		:param int addr: virtual address to remove from.
		:param int length: number of bytes to remove.
		:return: number of bytes removed from virtual address ``addr``
		:rtype: int
		:Example:

			>>> bv.read(0,8)
			'BBBBAAAA'
			>>> bv.remove(0,4)
			4L
			>>> bv.read(0,4)
			'AAAA'
		"""
		return core.BNRemoveViewData(self.handle, addr, length)

	def get_modification(self, addr, length=None):
		"""
		``get_modification`` returns the modified bytes of up to ``length`` bytes from virtual address ``addr``, or if
		``length`` is None returns the ModificationStatus.

		:param int addr: virtual address to get modification from
		:param int length: optional length of modification
		:return: Either ModificationStatus of the byte at ``addr``, or string of modified bytes at ``addr``
		:rtype: ModificationStatus or str
		"""
		if length is None:
			return ModificationStatus(core.BNGetModification(self.handle, addr))
		data = (ModificationStatus * length)()
		length = core.BNGetModificationArray(self.handle, addr, data, length)
		return data[0:length]

	def is_valid_offset(self, addr):
		"""
		``is_valid_offset`` checks if an virtual address ``addr`` is valid .

		:param int addr: a virtual address to be checked
		:return: true if the virtual address is valid, false if the virtual address is invalid or error
		:rtype: bool
		"""
		return core.BNIsValidOffset(self.handle, addr)

	def is_offset_readable(self, addr):
		"""
		``is_offset_readable`` checks if an virtual address ``addr`` is valid for reading.

		:param int addr: a virtual address to be checked
		:return: true if the virtual address is valid for reading, false if the virtual address is invalid or error
		:rtype: bool
		"""
		return core.BNIsOffsetReadable(self.handle, addr)

	def is_offset_writable(self, addr):
		"""
		``is_offset_writable`` checks if an virtual address ``addr`` is valid for writing.

		:param int addr: a virtual address to be checked
		:return: true if the virtual address is valid for writing, false if the virtual address is invalid or error
		:rtype: bool
		"""
		return core.BNIsOffsetWritable(self.handle, addr)

	def is_offset_executable(self, addr):
		"""
		``is_offset_executable`` checks if an virtual address ``addr`` is valid for executing.

		:param int addr: a virtual address to be checked
		:return: true if the virtual address is valid for executing, false if the virtual address is invalid or error
		:rtype: bool
		"""
		return core.BNIsOffsetExecutable(self.handle, addr)

	def is_offset_code_semantics(self, addr):
		"""
		``is_offset_code_semantics`` checks if an virtual address ``addr`` is semantically valid for code.

		:param int addr: a virtual address to be checked
		:return: true if the virtual address is valid for writing, false if the virtual address is invalid or error
		:rtype: bool
		"""
		return core.BNIsOffsetCodeSemantics(self.handle, addr)

	def is_offset_extern_semantics(self, addr):
		"""
		``is_offset_extern_semantics`` checks if an virtual address ``addr`` is semantically valid for external references.

		:param int addr: a virtual address to be checked
		:return: true if the virtual address is valid for writing, false if the virtual address is invalid or error
		:rtype: bool
		"""
		return core.BNIsOffsetExternSemantics(self.handle, addr)

	def is_offset_writable_semantics(self, addr):
		"""
		``is_offset_writable_semantics`` checks if an virtual address ``addr`` is semantically writable. Some sections
		may have writable permissions for linking purposes but can be treated as read-only for the purposes of
		analysis.

		:param int addr: a virtual address to be checked
		:return: true if the virtual address is valid for writing, false if the virtual address is invalid or error
		:rtype: bool
		"""
		return core.BNIsOffsetWritableSemantics(self.handle, addr)

	def save(self, dest):
		"""
		``save`` saves the original binary file to the provided destination ``dest`` along with any modifications.

		:param str dest: destination path and filename of file to be written
		:return: boolean True on success, False on failure
		:rtype: bool
		"""
		if isinstance(dest, fileaccessor.FileAccessor):
			return core.BNSaveToFile(self.handle, dest._cb)
		return core.BNSaveToFilename(self.handle, str(dest))

	def register_notification(self, notify):
		"""
		`register_notification` provides a mechanism for receiving callbacks for various analysis events. A full
		list of callbacks can be seen in :py:Class:`BinaryDataNotification`.

		:param BinaryDataNotification notify: notify is a subclassed instance of :py:Class:`BinaryDataNotification`.
		:rtype: None
		"""
		cb = BinaryDataNotificationCallbacks(self, notify)
		cb._register()
		self.notifications[notify] = cb

	def unregister_notification(self, notify):
		"""
		`unregister_notification` unregisters the :py:Class:`BinaryDataNotification` object passed to
		`register_notification`

		:param BinaryDataNotification notify: notify is a subclassed instance of :py:Class:`BinaryDataNotification`.
		:rtype: None
		"""
		if notify in self.notifications:
			self.notifications[notify]._unregister()
			del self.notifications[notify]

	def add_function(self, addr, plat=None):
		"""
		``add_function`` add a new function of the given ``plat`` at the virtual address ``addr``

		:param int addr: virtual address of the function to be added
		:param Platform plat: Platform for the function to be added
		:rtype: None
		:Example:

			>>> bv.add_function(1)
			>>> bv.functions
			[<func: x86_64@0x1>]

		"""
		if self.platform is None:
			raise Exception("Default platform not set in BinaryView")
		if plat is None:
			plat = self.platform
		core.BNAddFunctionForAnalysis(self.handle, plat.handle, addr)

	def add_entry_point(self, addr, plat=None):
		"""
		``add_entry_point`` adds an virtual address to start analysis from for a given plat.

		:param int addr: virtual address to start analysis from
		:param Platform plat: Platform for the entry point analysis
		:rtype: None
		:Example:
			>>> bv.add_entry_point(0xdeadbeef)
			>>>
		"""
		if self.platform is None:
			raise Exception("Default platform not set in BinaryView")
		if plat is None:
			plat = self.platform
		core.BNAddEntryPointForAnalysis(self.handle, plat.handle, addr)

	def remove_function(self, func):
		"""
		``remove_function`` removes the function ``func`` from the list of functions

		:param Function func: a Function object.
		:rtype: None
		:Example:

			>>> bv.functions
			[<func: x86_64@0x1>]
			>>> bv.remove_function(bv.functions[0])
			>>> bv.functions
			[]
		"""
		core.BNRemoveAnalysisFunction(self.handle, func.handle)

	def create_user_function(self, addr, plat=None):
		"""
		``create_user_function`` add a new *user* function of the given ``plat`` at the virtual address ``addr``

		:param int addr: virtual address of the *user* function to be added
		:param Platform plat: Platform for the function to be added
		:rtype: None
		:Example:

			>>> bv.create_user_function(1)
			>>> bv.functions
			[<func: x86_64@0x1>]

		"""
		if plat is None:
			plat = self.platform
		core.BNCreateUserFunction(self.handle, plat.handle, addr)

	def remove_user_function(self, func):
		"""
		``remove_user_function`` removes the *user* function ``func`` from the list of functions

		:param Function func: a Function object.
		:rtype: None
		:Example:

			>>> bv.functions
			[<func: x86_64@0x1>]
			>>> bv.remove_user_function(bv.functions[0])
			>>> bv.functions
			[]
		"""
		core.BNRemoveUserFunction(self.handle, func.handle)

	def add_analysis_option(self, name):
		"""
		``add_analysis_option`` adds an analysis option. Analysis options elaborate the analysis phase. The user must
		start analysis by calling either ``update_analysis()`` or ``update_analysis_and_wait()``.

		:param str name: name of the analysis option. Available options:
				"linearsweep" : apply linearsweep analysis during the next analysis update (run-once semantics)

		:rtype: None
		:Example:

			>>> bv.add_analysis_option("linearsweep")
			>>> bv.update_analysis_and_wait()
		"""
		core.BNAddAnalysisOption(self.handle, name)

	def update_analysis(self):
		"""
		``update_analysis`` asynchronously starts the analysis running and returns immediately. Analysis of BinaryViews
		does not occur automatically, the user must start analysis by calling either ``update_analysis()`` or
		``update_analysis_and_wait()``. An analysis update **must** be run after changes are made which could change
		analysis results such as adding functions.

		:rtype: None
		"""
		core.BNUpdateAnalysis(self.handle)

	def update_analysis_and_wait(self):
		"""
		``update_analysis_and_wait`` blocking call to update the analysis, this call returns when the analysis is
		complete.  Analysis of BinaryViews does not occur automatically, the user must start analysis by calling either
		``update_analysis()`` or ``update_analysis_and_wait()``. An analysis update **must** be run after changes are
		made which could change analysis results such as adding functions.

		:rtype: None
		"""
		core.BNUpdateAnalysisAndWait(self.handle)

	def abort_analysis(self):
		"""
		``abort_analysis`` will abort the currently running analysis.

		:rtype: None
		"""
		core.BNAbortAnalysis(self.handle)

	def define_data_var(self, addr, var_type):
		"""
		``define_data_var`` defines a non-user data variable ``var_type`` at the virtual address ``addr``.

		:param int addr: virtual address to define the given data variable
		:param Type var_type: type to be defined at the given virtual address
		:rtype: None
		:Example:

			>>> t = bv.parse_type_string("int foo")
			>>> t
			(<type: int32_t>, 'foo')
			>>> bv.define_data_var(bv.entry_point, t[0])
			>>>
		"""
		tc = core.BNTypeWithConfidence()
		tc.type = var_type.handle
		tc.confidence = var_type.confidence
		core.BNDefineDataVariable(self.handle, addr, tc)

	def define_user_data_var(self, addr, var_type):
		"""
		``define_user_data_var`` defines a user data variable ``var_type`` at the virtual address ``addr``.

		:param int addr: virtual address to define the given data variable
		:param binaryninja.Type var_type: type to be defined at the given virtual address
		:rtype: None
		:Example:

			>>> t = bv.parse_type_string("int foo")
			>>> t
			(<type: int32_t>, 'foo')
			>>> bv.define_user_data_var(bv.entry_point, t[0])
			>>>
		"""
		tc = core.BNTypeWithConfidence()
		tc.type = var_type.handle
		tc.confidence = var_type.confidence
		core.BNDefineUserDataVariable(self.handle, addr, tc)

	def undefine_data_var(self, addr):
		"""
		``undefine_data_var`` removes the non-user data variable at the virtual address ``addr``.

		:param int addr: virtual address to define the data variable to be removed
		:rtype: None
		:Example:

			>>> bv.undefine_data_var(bv.entry_point)
			>>>
		"""
		core.BNUndefineDataVariable(self.handle, addr)

	def undefine_user_data_var(self, addr):
		"""
		``undefine_user_data_var`` removes the user data variable at the virtual address ``addr``.

		:param int addr: virtual address to define the data variable to be removed
		:rtype: None
		:Example:

			>>> bv.undefine_user_data_var(bv.entry_point)
			>>>
		"""
		core.BNUndefineUserDataVariable(self.handle, addr)

	def get_data_var_at(self, addr):
		"""
		``get_data_var_at`` returns the data type at a given virtual address.

		:param int addr: virtual address to get the data type from
		:return: returns the DataVariable at the given virtual address, None on error.
		:rtype: DataVariable
		:Example:

			>>> t = bv.parse_type_string("int foo")
			>>> bv.define_data_var(bv.entry_point, t[0])
			>>> bv.get_data_var_at(bv.entry_point)
			<var 0x100001174: int32_t>

		"""
		var = core.BNDataVariable()
		if not core.BNGetDataVariableAtAddress(self.handle, addr, var):
			return None
		return DataVariable(var.address, types.Type(var.type, platform = self.platform, confidence = var.typeConfidence), var.autoDiscovered)

	def get_functions_containing(self, addr):
		"""
		``get_functions_containing`` returns a list of functions which contain the given address or None on failure.

		:param int addr: virtual address to query.
		:rtype: list of Function objects or None
		"""
		basic_blocks = self.get_basic_blocks_at(addr)
		if len(basic_blocks) == 0:
			return None

		result = []
		for block in basic_blocks:
			result.append(block.function)
		return result

	def get_function_at(self, addr, plat=None):
		"""
		``get_function_at`` gets a Function object for the function that starts at virtual address ``addr``:

		:param int addr: starting virtual address of the desired function
		:param Platform plat: plat of the desired function
		:return: returns a Function object or None for the function at the virtual address provided
		:rtype: Function
		:Example:

			>>> bv.get_function_at(bv.entry_point)
			<func: x86_64@0x100001174>
			>>>
		"""
		if plat is None:
			plat = self.platform
		if plat is None:
			return None
		func = core.BNGetAnalysisFunction(self.handle, plat.handle, addr)
		if func is None:
			return None
		return binaryninja.function.Function(self, func)

	def get_functions_at(self, addr):
		"""
		``get_functions_at`` get a list of binaryninja.Function objects (one for each valid plat) at the given
		virtual address. Binary Ninja does not limit the number of platforms in a given file thus there may be multiple
		functions defined from different architectures at the same location. This API allows you to query all of valid
		platforms.

		:param int addr: virtual address of the desired Function object list.
		:return: a list of binaryninja.Function objects defined at the provided virtual address
		:rtype: list(Function)
		"""
		count = ctypes.c_ulonglong(0)
		funcs = core.BNGetAnalysisFunctionsForAddress(self.handle, addr, count)
		result = []
		for i in range(0, count.value):
			result.append(binaryninja.function.Function(self, core.BNNewFunctionReference(funcs[i])))
		core.BNFreeFunctionList(funcs, count.value)
		return result

	def get_recent_function_at(self, addr):
		func = core.BNGetRecentAnalysisFunctionForAddress(self.handle, addr)
		if func is None:
			return None
		return binaryninja.function.Function(self, func)

	def get_basic_blocks_at(self, addr):
		"""
		``get_basic_blocks_at`` get a list of :py:Class:`BasicBlock` objects which exist at the provided virtual address.

		:param int addr: virtual address of BasicBlock desired
		:return: a list of :py:Class:`BasicBlock` objects
		:rtype: list(BasicBlock)
		"""
		count = ctypes.c_ulonglong(0)
		blocks = core.BNGetBasicBlocksForAddress(self.handle, addr, count)
		result = []
		for i in range(0, count.value):
			result.append(basicblock.BasicBlock(self, core.BNNewBasicBlockReference(blocks[i])))
		core.BNFreeBasicBlockList(blocks, count.value)
		return result

	def get_basic_blocks_starting_at(self, addr):
		"""
		``get_basic_blocks_starting_at`` get a list of :py:Class:`BasicBlock` objects which start at the provided virtual address.

		:param int addr: virtual address of BasicBlock desired
		:return: a list of :py:Class:`BasicBlock` objects
		:rtype: list(BasicBlock)
		"""
		count = ctypes.c_ulonglong(0)
		blocks = core.BNGetBasicBlocksStartingAtAddress(self.handle, addr, count)
		result = []
		for i in range(0, count.value):
			result.append(basicblock.BasicBlock(self, core.BNNewBasicBlockReference(blocks[i])))
		core.BNFreeBasicBlockList(blocks, count.value)
		return result

	def get_recent_basic_block_at(self, addr):
		block = core.BNGetRecentBasicBlockForAddress(self.handle, addr)
		if block is None:
			return None
		return basicblock.BasicBlock(self, block)

	def get_code_refs(self, addr, length=None):
		"""
		``get_code_refs`` returns a list of ReferenceSource objects (xrefs or cross-references) that point to the provided virtual address.

		:param int addr: virtual address to query for references
		:return: List of References for the given virtual address
		:rtype: list(ReferenceSource)
		:Example:

			>>> bv.get_code_refs(here)
			[<ref: x86@0x4165ff>]
			>>>

		"""
		count = ctypes.c_ulonglong(0)
		if length is None:
			refs = core.BNGetCodeReferences(self.handle, addr, count)
		else:
			refs = core.BNGetCodeReferencesInRange(self.handle, addr, length, count)
		result = []
		for i in range(0, count.value):
			if refs[i].func:
				func = binaryninja.function.Function(self, core.BNNewFunctionReference(refs[i].func))
			else:
				func = None
			if refs[i].arch:
				arch = binaryninja.architecture.CoreArchitecture._from_cache(refs[i].arch)
			else:
				arch = None
			addr = refs[i].addr
			result.append(binaryninja.architecture.ReferenceSource(func, arch, addr))
		core.BNFreeCodeReferences(refs, count.value)
		return result

	def get_symbol_at(self, addr):
		"""
		``get_symbol_at`` returns the Symbol at the provided virtual address.

		:param int addr: virtual address to query for symbol
		:return: Symbol for the given virtual address
		:rtype: Symbol
		:Example:

			>>> bv.get_symbol_at(bv.entry_point)
			<FunctionSymbol: "_start" @ 0x100001174>
			>>>
		"""
		sym = core.BNGetSymbolByAddress(self.handle, addr)
		if sym is None:
			return None
		return types.Symbol(None, None, None, handle = sym)

	def get_symbol_by_raw_name(self, name):
		"""
		``get_symbol_by_raw_name`` retrieves a Symbol object for the given a raw (mangled) name.

		:param str name: raw (mangled) name of Symbol to be retrieved
		:return: Symbol object corresponding to the provided raw name
		:rtype: Symbol
		:Example:

			>>> bv.get_symbol_by_raw_name('?testf@Foobar@@SA?AW4foo@1@W421@@Z')
			<FunctionSymbol: "public: static enum Foobar::foo __cdecl Foobar::testf(enum Foobar::foo)" @ 0x10001100>
			>>>
		"""
		sym = core.BNGetSymbolByRawName(self.handle, name)
		if sym is None:
			return None
		return types.Symbol(None, None, None, handle = sym)

	def get_symbols_by_name(self, name):
		"""
		``get_symbols_by_name`` retrieves a list of Symbol objects for the given symbol name.

		:param str name: name of Symbol object to be retrieved
		:return: Symbol object corresponding to the provided name
		:rtype: Symbol
		:Example:

			>>> bv.get_symbols_by_name('?testf@Foobar@@SA?AW4foo@1@W421@@Z')
			[<FunctionSymbol: "public: static enum Foobar::foo __cdecl Foobar::testf(enum Foobar::foo)" @ 0x10001100>]
			>>>
		"""
		count = ctypes.c_ulonglong(0)
		syms = core.BNGetSymbolsByName(self.handle, name, count)
		result = []
		for i in range(0, count.value):
			result.append(types.Symbol(None, None, None, handle = core.BNNewSymbolReference(syms[i])))
		core.BNFreeSymbolList(syms, count.value)
		return result

	def get_symbols(self, start = None, length = None):
		"""
		``get_symbols`` retrieves the list of all Symbol objects in the optionally provided range.

		:param int start: optional start virtual address
		:param int length: optional length
		:return: list of all Symbol objects, or those Symbol objects in the range of ``start``-``start+length``
		:rtype: list(Symbol)
		:Example:

			>>> bv.get_symbols(0x1000200c, 1)
			[<ImportAddressSymbol: "KERNEL32!IsProcessorFeaturePresent@IAT" @ 0x1000200c>]
			>>>
		"""
		count = ctypes.c_ulonglong(0)
		if start is None:
			syms = core.BNGetSymbols(self.handle, count)
		else:
			syms = core.BNGetSymbolsInRange(self.handle, start, length, count)
		result = []
		for i in range(0, count.value):
			result.append(types.Symbol(None, None, None, handle = core.BNNewSymbolReference(syms[i])))
		core.BNFreeSymbolList(syms, count.value)
		return result

	def get_symbols_of_type(self, sym_type, start = None, length = None):
		"""
		``get_symbols_of_type`` retrieves a list of all Symbol objects of the provided symbol type in the optionally
		 provided range.

		:param SymbolType sym_type: A Symbol type: :py:Class:`Symbol`.
		:param int start: optional start virtual address
		:param int length: optional length
		:return: list of all Symbol objects of type sym_type, or those Symbol objects in the range of ``start``-``start+length``
		:rtype: list(Symbol)
		:Example:

			>>> bv.get_symbols_of_type(SymbolType.ImportAddressSymbol, 0x10002028, 1)
			[<ImportAddressSymbol: "KERNEL32!GetCurrentThreadId@IAT" @ 0x10002028>]
			>>>
		"""
		if isinstance(sym_type, str):
			sym_type = SymbolType[sym_type]
		count = ctypes.c_ulonglong(0)
		if start is None:
			syms = core.BNGetSymbolsOfType(self.handle, sym_type, count)
		else:
			syms = core.BNGetSymbolsOfTypeInRange(self.handle, sym_type, start, length, count)
		result = []
		for i in range(0, count.value):
			result.append(types.Symbol(None, None, None, handle = core.BNNewSymbolReference(syms[i])))
		core.BNFreeSymbolList(syms, count.value)
		return result

	def define_auto_symbol(self, sym):
		"""
		``define_auto_symbol`` adds a symbol to the internal list of automatically discovered Symbol objects.

		.. warning:: If multiple symbols for the same address are defined, only the most recent symbol will ever be used.

		:param Symbol sym: the symbol to define
		:rtype: None
		"""
		core.BNDefineAutoSymbol(self.handle, sym.handle)

	def define_auto_symbol_and_var_or_function(self, sym, sym_type, plat=None):
		"""
		``define_auto_symbol_and_var_or_function``

		.. warning:: If multiple symbols for the same address are defined, only the most recent symbol will ever be used.

		:param Symbol sym: the symbol to define
		:param SymbolType sym_type: Type of symbol being defined
		:param Platform plat: (optional) platform
		:rtype: None
		"""
		if plat is None:
			plat = self.plat
		if plat is not None:
			plat = plat.handle
		if sym_type is not None:
			sym_type = sym_type.handle
		core.BNDefineAutoSymbolAndVariableOrFunction(self.handle, plat, sym.handle, sym_type)

	def undefine_auto_symbol(self, sym):
		"""
		``undefine_auto_symbol`` removes a symbol from the internal list of automatically discovered Symbol objects.

		:param Symbol sym: the symbol to undefine
		:rtype: None
		"""
		core.BNUndefineAutoSymbol(self.handle, sym.handle)

	def define_user_symbol(self, sym):
		"""
		``define_user_symbol`` adds a symbol to the internal list of user added Symbol objects.

		.. warning:: If multiple symbols for the same address are defined, only the most recent symbol will ever be used.

		:param Symbol sym: the symbol to define
		:rtype: None
		"""
		core.BNDefineUserSymbol(self.handle, sym.handle)

	def undefine_user_symbol(self, sym):
		"""
		``undefine_user_symbol`` removes a symbol from the internal list of user added Symbol objects.

		:param Symbol sym: the symbol to undefine
		:rtype: None
		"""
		core.BNUndefineUserSymbol(self.handle, sym.handle)

	def define_imported_function(self, import_addr_sym, func):
		"""
		``define_imported_function`` defines an imported Function ``func`` with a ImportedFunctionSymbol type.

		:param Symbol import_addr_sym: A Symbol object with type ImportedFunctionSymbol
		:param Function func: A Function object to define as an imported function
		:rtype: None
		"""
		core.BNDefineImportedFunction(self.handle, import_addr_sym.handle, func.handle)

	def is_never_branch_patch_available(self, addr, arch=None):
		"""
		``is_never_branch_patch_available`` queries the architecture plugin to determine if the instruction at the
		instruction at ``addr`` can be made to **never branch**. The actual logic of which is implemented in the
		``perform_is_never_branch_patch_available`` in the corresponding architecture.

		:param int addr: the virtual address of the instruction to be patched
		:param Architecture arch: (optional) the architecture of the instructions if different from the default
		:return: True if the instruction can be patched, False otherwise
		:rtype: bool
		:Example:

			>>> bv.get_disassembly(0x100012ed)
			'test    eax, eax'
			>>> bv.is_never_branch_patch_available(0x100012ed)
			False
			>>> bv.get_disassembly(0x100012ef)
			'jg      0x100012f5'
			>>> bv.is_never_branch_patch_available(0x100012ef)
			True
			>>>
		"""
		if arch is None:
			arch = self.arch
		return core.BNIsNeverBranchPatchAvailable(self.handle, arch.handle, addr)

	def is_always_branch_patch_available(self, addr, arch=None):
		"""
		``is_always_branch_patch_available`` queries the architecture plugin to determine if the
		instruction at ``addr`` can be made to **always branch**. The actual logic of which is implemented in the
		``perform_is_always_branch_patch_available`` in the corresponding architecture.

		:param int addr: the virtual address of the instruction to be patched
		:param Architecture arch: (optional) the architecture for the current view
		:return: True if the instruction can be patched, False otherwise
		:rtype: bool
		:Example:

			>>> bv.get_disassembly(0x100012ed)
			'test    eax, eax'
			>>> bv.is_always_branch_patch_available(0x100012ed)
			False
			>>> bv.get_disassembly(0x100012ef)
			'jg      0x100012f5'
			>>> bv.is_always_branch_patch_available(0x100012ef)
			True
			>>>
		"""
		if arch is None:
			arch = self.arch
		return core.BNIsAlwaysBranchPatchAvailable(self.handle, arch.handle, addr)

	def is_invert_branch_patch_available(self, addr, arch=None):
		"""
		``is_invert_branch_patch_available`` queries the architecture plugin to determine if the instruction at ``addr``
		is a branch that can be inverted. The actual logic of which is implemented in the
		``perform_is_invert_branch_patch_available`` in the corresponding architecture.

		:param int addr: the virtual address of the instruction to be patched
		:param Architecture arch: (optional) the architecture of the instructions if different from the default
		:return: True if the instruction can be patched, False otherwise
		:rtype: bool
		:Example:

			>>> bv.get_disassembly(0x100012ed)
			'test    eax, eax'
			>>> bv.is_invert_branch_patch_available(0x100012ed)
			False
			>>> bv.get_disassembly(0x100012ef)
			'jg      0x100012f5'
			>>> bv.is_invert_branch_patch_available(0x100012ef)
			True
			>>>
		"""
		if arch is None:
			arch = self.arch
		return core.BNIsInvertBranchPatchAvailable(self.handle, arch.handle, addr)

	def is_skip_and_return_zero_patch_available(self, addr, arch=None):
		"""
		``is_skip_and_return_zero_patch_available`` queries the architecture plugin to determine if the
		instruction at ``addr`` is similar to an x86 "call"  instruction which can be made to return zero.  The actual
		logic of which is implemented in the ``perform_is_skip_and_return_zero_patch_available`` in the corresponding
		architecture.

		:param int addr: the virtual address of the instruction to be patched
		:param Architecture arch: (optional) the architecture of the instructions if different from the default
		:return: True if the instruction can be patched, False otherwise
		:rtype: bool
		:Example:

			>>> bv.get_disassembly(0x100012f6)
			'mov     dword [0x10003020], eax'
			>>> bv.is_skip_and_return_zero_patch_available(0x100012f6)
			False
			>>> bv.get_disassembly(0x100012fb)
			'call    0x10001629'
			>>> bv.is_skip_and_return_zero_patch_available(0x100012fb)
			True
			>>>
		"""
		if arch is None:
			arch = self.arch
		return core.BNIsSkipAndReturnZeroPatchAvailable(self.handle, arch.handle, addr)

	def is_skip_and_return_value_patch_available(self, addr, arch=None):
		"""
		``is_skip_and_return_value_patch_available`` queries the architecture plugin to determine if the
		instruction at ``addr`` is similar to an x86 "call" instruction which can be made to return a value. The actual
		logic of which is implemented in the ``perform_is_skip_and_return_value_patch_available`` in the corresponding
		architecture.

		:param int addr: the virtual address of the instruction to be patched
		:param Architecture arch: (optional) the architecture of the instructions if different from the default
		:return: True if the instruction can be patched, False otherwise
		:rtype: bool
		:Example:

			>>> bv.get_disassembly(0x100012f6)
			'mov     dword [0x10003020], eax'
			>>> bv.is_skip_and_return_value_patch_available(0x100012f6)
			False
			>>> bv.get_disassembly(0x100012fb)
			'call    0x10001629'
			>>> bv.is_skip_and_return_value_patch_available(0x100012fb)
			True
			>>>
		"""
		if arch is None:
			arch = self.arch
		return core.BNIsSkipAndReturnValuePatchAvailable(self.handle, arch.handle, addr)

	def convert_to_nop(self, addr, arch=None):
		"""
		``convert_to_nop`` converts the instruction at virtual address ``addr`` to a nop of the provided architecture.

		.. note:: This API performs a binary patch, analysis may need to be updated afterward. Additionally the binary\
		file must be saved in order to preserve the changes made.

		:param int addr: virtual address of the instruction to conver to nops
		:param Architecture arch: (optional) the architecture of the instructions if different from the default
		:return: True on success, False on falure.
		:rtype: bool
		:Example:

			>>> bv.get_disassembly(0x100012fb)
			'call    0x10001629'
			>>> bv.convert_to_nop(0x100012fb)
			True
			>>> #The above 'call' instruction is 5 bytes, a nop in x86 is 1 byte,
			>>> # thus 5 nops are used:
			>>> bv.get_disassembly(0x100012fb)
			'nop'
			>>> bv.get_next_disassembly()
			'nop'
			>>> bv.get_next_disassembly()
			'nop'
			>>> bv.get_next_disassembly()
			'nop'
			>>> bv.get_next_disassembly()
			'nop'
			>>> bv.get_next_disassembly()
			'mov     byte [ebp-0x1c], al'
		"""
		if arch is None:
			arch = self.arch
		return core.BNConvertToNop(self.handle, arch.handle, addr)

	def always_branch(self, addr, arch=None):
		"""
		``always_branch`` convert the instruction of architecture ``arch`` at the virtual address ``addr`` to an
		unconditional branch.

		.. note:: This API performs a binary patch, analysis may need to be updated afterward. Additionally the binary\
		file must be saved in order to preserve the changes made.

		:param int addr: virtual address of the instruction to be modified
		:param Architecture arch: (optional) the architecture of the instructions if different from the default
		:return: True on success, False on falure.
		:rtype: bool
		:Example:

			>>> bv.get_disassembly(0x100012ef)
			'jg      0x100012f5'
			>>> bv.always_branch(0x100012ef)
			True
			>>> bv.get_disassembly(0x100012ef)
			'jmp     0x100012f5'
			>>>
		"""
		if arch is None:
			arch = self.arch
		return core.BNAlwaysBranch(self.handle, arch.handle, addr)

	def never_branch(self, addr, arch=None):
		"""
		``never_branch`` convert the branch instruction of architecture ``arch`` at the virtual address ``addr`` to
		a fall through.

		.. note:: This API performs a binary patch, analysis may need to be updated afterward. Additionally the binary\
		file must be saved in order to preserve the changes made.

		:param int addr: virtual address of the instruction to be modified
		:param Architecture arch: (optional) the architecture of the instructions if different from the default
		:return: True on success, False on falure.
		:rtype: bool
		:Example:

			>>> bv.get_disassembly(0x1000130e)
			'jne     0x10001317'
			>>> bv.never_branch(0x1000130e)
			True
			>>> bv.get_disassembly(0x1000130e)
			'nop'
			>>>
		"""
		if arch is None:
			arch = self.arch
		return core.BNConvertToNop(self.handle, arch.handle, addr)

	def invert_branch(self, addr, arch=None):
		"""
		``invert_branch`` convert the branch instruction of architecture ``arch`` at the virtual address ``addr`` to the
		inverse branch.

		.. note:: This API performs a binary patch, analysis may need to be updated afterward. Additionally the binary
		file must be saved in order to preserve the changes made.

		:param int addr: virtual address of the instruction to be modified
		:param Architecture arch: (optional) the architecture of the instructions if different from the default
		:return: True on success, False on falure.
		:rtype: bool
		:Example:

			>>> bv.get_disassembly(0x1000130e)
			'je      0x10001317'
			>>> bv.invert_branch(0x1000130e)
			True
			>>>
			>>> bv.get_disassembly(0x1000130e)
			'jne     0x10001317'
			>>>
		"""
		if arch is None:
			arch = self.arch
		return core.BNInvertBranch(self.handle, arch.handle, addr)

	def skip_and_return_value(self, addr, value, arch=None):
		"""
		``skip_and_return_value`` convert the ``call`` instruction of architecture ``arch`` at the virtual address
		``addr`` to the equivilent of returning a value.

		:param int addr: virtual address of the instruction to be modified
		:param int value: value to make the instruction *return*
		:param Architecture arch: (optional) the architecture of the instructions if different from the default
		:return: True on success, False on falure.
		:rtype: bool
		:Example:

			>>> bv.get_disassembly(0x1000132a)
			'call    0x1000134a'
			>>> bv.skip_and_return_value(0x1000132a, 42)
			True
			>>> #The return value from x86 functions is stored in eax thus:
			>>> bv.get_disassembly(0x1000132a)
			'mov     eax, 0x2a'
			>>>
		"""
		if arch is None:
			arch = self.arch
		return core.BNSkipAndReturnValue(self.handle, arch.handle, addr, value)

	def get_instruction_length(self, addr, arch=None):
		"""
		``get_instruction_length`` returns the number of bytes in the instruction of Architecture ``arch`` at the virtual
		address ``addr``

		:param int addr: virtual address of the instruction query
		:param Architecture arch: (optional) the architecture of the instructions if different from the default
		:return: Number of bytes in instruction
		:rtype: int
		:Example:

			>>> bv.get_disassembly(0x100012f1)
			'xor     eax, eax'
			>>> bv.get_instruction_length(0x100012f1)
			2L
			>>>
		"""
		if arch is None:
			arch = self.arch
		return core.BNGetInstructionLength(self.handle, arch.handle, addr)

	def notify_data_written(self, offset, length):
		core.BNNotifyDataWritten(self.handle, offset, length)

	def notify_data_inserted(self, offset, length):
		core.BNNotifyDataInserted(self.handle, offset, length)

	def notify_data_removed(self, offset, length):
		core.BNNotifyDataRemoved(self.handle, offset, length)

	def get_strings(self, start = None, length = None):
		"""
		``get_strings`` returns a list of strings defined in the binary in the optional virtual address range:
		``start-(start+length)``

		:param int start: optional virtual address to start the string list from, defaults to start of the binary
		:param int length: optional length range to return strings from, defaults to length of the binary
		:return: a list of all strings or a list of strings defined between ``start`` and ``start+length``
		:rtype: list(str())
		:Example:

			>>> bv.get_strings(0x1000004d, 1)
			[<AsciiString: 0x1000004d, len 0x2c>]
			>>>
		"""
		count = ctypes.c_ulonglong(0)
		if start is None:
			strings = core.BNGetStrings(self.handle, count)
		else:
			if length is None:
				length = self.end - start
			strings = core.BNGetStringsInRange(self.handle, start, length, count)
		result = []
		for i in range(0, count.value):
			result.append(StringReference(self, StringType(strings[i].type), strings[i].start, strings[i].length))
		core.BNFreeStringReferenceList(strings)
		return result

	def add_analysis_completion_event(self, callback):
		"""
		``add_analysis_completion_event`` sets up a call back function to be called when analysis has been completed.
		This is helpful when using ``update_analysis`` which does not wait for analysis completion before returning.

		The callee of this function is not resposible for maintaining the lifetime of the returned AnalysisCompletionEvent object.

		:param callable() callback: A function to be called with no parameters when analysis has completed.
		:return: An initialized AnalysisCompletionEvent object.
		:rtype: AnalysisCompletionEvent
		:Example:

			>>> def completionEvent():
			...   print("done")
			...
			>>> bv.add_analysis_completion_event(completionEvent)
			<binaryninja.AnalysisCompletionEvent object at 0x10a2c9f10>
			>>> bv.update_analysis()
			done
			>>>
		"""
		return AnalysisCompletionEvent(self, callback)

	def get_next_function_start_after(self, addr):
		"""
		``get_next_function_start_after`` returns the virtual address of the Function that occurs after the virtual address
		``addr``

		:param int addr: the virtual address to start looking from.
		:return: the virtual address of the next Function
		:rtype: int
		:Example:

			>>> bv.get_next_function_start_after(bv.entry_point)
			268441061L
			>>> hex(bv.get_next_function_start_after(bv.entry_point))
			'0x100015e5L'
			>>> hex(bv.get_next_function_start_after(0x100015e5))
			'0x10001629L'
			>>> hex(bv.get_next_function_start_after(0x10001629))
			'0x1000165eL'
			>>>
		"""
		return core.BNGetNextFunctionStartAfterAddress(self.handle, addr)

	def get_next_basic_block_start_after(self, addr):
		"""
		``get_next_basic_block_start_after`` returns the virtual address of the BasicBlock that occurs after the virtual
		 address ``addr``

		:param int addr: the virtual address to start looking from.
		:return: the virtual address of the next BasicBlock
		:rtype: int
		:Example:

			>>> hex(bv.get_next_basic_block_start_after(bv.entry_point))
			'0x100014a8L'
			>>> hex(bv.get_next_basic_block_start_after(0x100014a8))
			'0x100014adL'
			>>>
		"""
		return core.BNGetNextBasicBlockStartAfterAddress(self.handle, addr)

	def get_next_data_after(self, addr):
		"""
		``get_next_data_after`` retrieves the virtual address of the next non-code byte.

		:param int addr: the virtual address to start looking from.
		:return: the virtual address of the next data byte which is data, not code
		:rtype: int
		:Example:

			>>> hex(bv.get_next_data_after(0x10000000))
			'0x10000001L'
		"""
		return core.BNGetNextDataAfterAddress(self.handle, addr)

	def get_next_data_var_after(self, addr):
		"""
		``get_next_data_var_after`` retrieves the next virtual address of the next :py:Class:`DataVariable`

		:param int addr: the virtual address to start looking from.
		:return: the virtual address of the next :py:Class:`DataVariable`
		:rtype: int
		:Example:

			>>> hex(bv.get_next_data_var_after(0x10000000))
			'0x1000003cL'
			>>> bv.get_data_var_at(0x1000003c)
			<var 0x1000003c: int32_t>
			>>>
		"""
		return core.BNGetNextDataVariableAfterAddress(self.handle, addr)

	def get_previous_function_start_before(self, addr):
		"""
		``get_previous_function_start_before`` returns the virtual address of the Function that occurs prior to the
		virtual address provided

		:param int addr: the virtual address to start looking from.
		:return: the virtual address of the previous Function
		:rtype: int
		:Example:

			>>> hex(bv.entry_point)
			'0x1000149fL'
			>>> hex(bv.get_next_function_start_after(bv.entry_point))
			'0x100015e5L'
			>>> hex(bv.get_previous_function_start_before(0x100015e5))
			'0x1000149fL'
			>>>
		"""
		return core.BNGetPreviousFunctionStartBeforeAddress(self.handle, addr)

	def get_previous_basic_block_start_before(self, addr):
		"""
		``get_previous_basic_block_start_before`` returns the virtual address of the BasicBlock that occurs prior to the
		provided virtual address

		:param int addr: the virtual address to start looking from.
		:return: the virtual address of the previous BasicBlock
		:rtype: int
		:Example:

			>>> hex(bv.entry_point)
			'0x1000149fL'
			>>> hex(bv.get_next_basic_block_start_after(bv.entry_point))
			'0x100014a8L'
			>>> hex(bv.get_previous_basic_block_start_before(0x100014a8))
			'0x1000149fL'
			>>>
		"""
		return core.BNGetPreviousBasicBlockStartBeforeAddress(self.handle, addr)

	def get_previous_basic_block_end_before(self, addr):
		"""
		``get_previous_basic_block_end_before``

		:param int addr: the virtual address to start looking from.
		:return: the virtual address of the previous BasicBlock end
		:rtype: int
		:Example:
			>>> hex(bv.entry_point)
			'0x1000149fL'
			>>> hex(bv.get_next_basic_block_start_after(bv.entry_point))
			'0x100014a8L'
			>>> hex(bv.get_previous_basic_block_end_before(0x100014a8))
			'0x100014a8L'
		"""
		return core.BNGetPreviousBasicBlockEndBeforeAddress(self.handle, addr)

	def get_previous_data_before(self, addr):
		"""
		``get_previous_data_before``

		:param int addr: the virtual address to start looking from.
		:return: the virtual address of the previous data (non-code) byte
		:rtype: int
		:Example:

			>>> hex(bv.get_previous_data_before(0x1000001))
			'0x1000000L'
			>>>
		"""
		return core.BNGetPreviousDataBeforeAddress(self.handle, addr)

	def get_previous_data_var_before(self, addr):
		"""
		``get_previous_data_var_before``

		:param int addr: the virtual address to start looking from.
		:return: the virtual address of the previous :py:Class:`DataVariable`
		:rtype: int
		:Example:

			>>> hex(bv.get_previous_data_var_before(0x1000003c))
			'0x10000000L'
			>>> bv.get_data_var_at(0x10000000)
			<var 0x10000000: int16_t>
			>>>
		"""
		return core.BNGetPreviousDataVariableBeforeAddress(self.handle, addr)

	def get_linear_disassembly_position_at(self, addr, settings):
		"""
		``get_linear_disassembly_position_at`` instantiates a :py:class:`LinearDisassemblyPosition` object for use in
		:py:meth:`get_previous_linear_disassembly_lines` or :py:meth:`get_next_linear_disassembly_lines`.

		:param int addr: virtual address of linear disassembly position
		:param DisassemblySettings settings: an instantiated :py:class:`DisassemblySettings` object
		:return: An instantied :py:class:`LinearDisassemblyPosition` object for the provided virtual address
		:rtype: LinearDisassemblyPosition
		:Example:

			>>> settings = DisassemblySettings()
			>>> pos = bv.get_linear_disassembly_position_at(0x1000149f, settings)
			>>> lines = bv.get_previous_linear_disassembly_lines(pos, settings)
			>>> lines
			[<0x1000149a: pop     esi>, <0x1000149b: pop     ebp>,
			<0x1000149c: retn    0xc>, <0x1000149f: >]
		"""
		if settings is not None:
			settings = settings.handle
		pos = core.BNGetLinearDisassemblyPositionForAddress(self.handle, addr, settings)
		func = None
		block = None
		if pos.function:
			func = binaryninja.function.Function(self, pos.function)
		if pos.block:
			block = basicblock.BasicBlock(self, pos.block)
		return lineardisassembly.LinearDisassemblyPosition(func, block, pos.address)

	def _get_linear_disassembly_lines(self, api, pos, settings):
		pos_obj = core.BNLinearDisassemblyPosition()
		pos_obj.function = None
		pos_obj.block = None
		pos_obj.address = pos.address
		if pos.function is not None:
			pos_obj.function = core.BNNewFunctionReference(pos.function.handle)
		if pos.block is not None:
			pos_obj.block = core.BNNewBasicBlockReference(pos.block.handle)

		if settings is not None:
			settings = settings.handle

		count = ctypes.c_ulonglong(0)
		lines = api(self.handle, pos_obj, settings, count)

		result = []
		for i in range(0, count.value):
			func = None
			block = None
			if lines[i].function:
				func = binaryninja.function.Function(self, core.BNNewFunctionReference(lines[i].function))
			if lines[i].block:
				block = basicblock.BasicBlock(self, core.BNNewBasicBlockReference(lines[i].block))
			addr = lines[i].contents.addr
			tokens = []
			for j in range(0, lines[i].contents.count):
				token_type = InstructionTextTokenType(lines[i].contents.tokens[j].type)
				text = lines[i].contents.tokens[j].text
				value = lines[i].contents.tokens[j].value
				size = lines[i].contents.tokens[j].size
				operand = lines[i].contents.tokens[j].operand
				context = lines[i].contents.tokens[j].context
				confidence = lines[i].contents.tokens[j].confidence
				address = lines[i].contents.tokens[j].address
				tokens.append(binaryninja.function.InstructionTextToken(token_type, text, value, size, operand, context, address, confidence))
			contents = binaryninja.function.DisassemblyTextLine(addr, tokens)
			result.append(lineardisassembly.LinearDisassemblyLine(lines[i].type, func, block, lines[i].lineOffset, contents))

		func = None
		block = None
		if pos_obj.function:
			func = binaryninja.function.Function(self, pos_obj.function)
		if pos_obj.block:
			block = basicblock.BasicBlock(self, pos_obj.block)
		pos.function = func
		pos.block = block
		pos.address = pos_obj.address

		core.BNFreeLinearDisassemblyLines(lines, count.value)
		return result

	def get_previous_linear_disassembly_lines(self, pos, settings):
		"""
		``get_previous_linear_disassembly_lines`` retrieves a list of :py:class:`LinearDisassemblyLine` objects for the
		previous disassembly lines, and updates the LinearDisassemblyPosition passed in. This function can be called
		repeatedly to get more lines of linear disassembly.

		:param LinearDisassemblyPosition pos: Position to start retrieving linear disassembly lines from
		:param DisassemblySettings settings: DisassemblySettings display settings for the linear disassembly
		:return: a list of :py:class:`LinearDisassemblyLine` objects for the previous lines.
		:Example:

			>>> settings = DisassemblySettings()
			>>> pos = bv.get_linear_disassembly_position_at(0x1000149a, settings)
			>>> bv.get_previous_linear_disassembly_lines(pos, settings)
			[<0x10001488: push    dword [ebp+0x10 {arg_c}]>, ... , <0x1000149a: >]
			>>> bv.get_previous_linear_disassembly_lines(pos, settings)
			[<0x10001483: xor     eax, eax  {0x0}>, ... , <0x10001488: >]
		"""
		return self._get_linear_disassembly_lines(core.BNGetPreviousLinearDisassemblyLines, pos, settings)

	def get_next_linear_disassembly_lines(self, pos, settings):
		"""
		``get_next_linear_disassembly_lines`` retrieves a list of :py:class:`LinearDisassemblyLine` objects for the
		next disassembly lines, and updates the LinearDisassemblyPosition passed in. This function can be called
		repeatedly to get more lines of linear disassembly.

		:param LinearDisassemblyPosition pos: Position to start retrieving linear disassembly lines from
		:param DisassemblySettings settings: DisassemblySettings display settings for the linear disassembly
		:return: a list of :py:class:`LinearDisassemblyLine` objects for the next lines.
		:Example:

			>>> settings = DisassemblySettings()
			>>> pos = bv.get_linear_disassembly_position_at(0x10001483, settings)
			>>> bv.get_next_linear_disassembly_lines(pos, settings)
			[<0x10001483: xor     eax, eax  {0x0}>, <0x10001485: inc     eax  {0x1}>, ... , <0x10001488: >]
			>>> bv.get_next_linear_disassembly_lines(pos, settings)
			[<0x10001488: push    dword [ebp+0x10 {arg_c}]>, ... , <0x1000149a: >]
			>>>
		"""
		return self._get_linear_disassembly_lines(core.BNGetNextLinearDisassemblyLines, pos, settings)

	def get_linear_disassembly(self, settings):
		"""
		``get_linear_disassembly`` gets an iterator for all lines in the linear disassembly of the view for the given
		disassembly settings.

		.. note:: linear_disassembly doesn't just return disassembly it will return a single line from the linear view,\
		 and thus will contain both data views, and disassembly.

		:param DisassemblySettings settings: instance specifying the desired output formatting.
		:return: An iterator containing formatted dissassembly lines.
		:rtype: LinearDisassemblyIterator
		:Example:

			>>> settings = DisassemblySettings()
			>>> lines = bv.get_linear_disassembly(settings)
			>>> for line in lines:
			...  print(line)
			...  break
			...
			cf fa ed fe 07 00 00 01  ........
		"""
		class LinearDisassemblyIterator(object):
			def __init__(self, view, settings):
				self.view = view
				self.settings = settings

			def __iter__(self):
				pos = self.view.get_linear_disassembly_position_at(self.view.start, self.settings)
				while True:
					lines = self.view.get_next_linear_disassembly_lines(pos, self.settings)
					if len(lines) == 0:
						break
					for line in lines:
						yield line

		return iter(LinearDisassemblyIterator(self, settings))

	def parse_type_string(self, text):
		"""
		``parse_type_string`` converts `C-style` string into a :py:Class:`Type`.

		:param str text: `C-style` string of type to create
		:return: A tuple of a :py:Class:`Type` and type name
		:rtype: tuple(Type, QualifiedName)
		:Example:

			>>> bv.parse_type_string("int foo")
			(<type: int32_t>, 'foo')
			>>>
		"""
		result = core.BNQualifiedNameAndType()
		errors = ctypes.c_char_p()
		if not core.BNParseTypeString(self.handle, text, result, errors):
			error_str = errors.value
			core.BNFreeString(ctypes.cast(errors, ctypes.POINTER(ctypes.c_byte)))
			raise SyntaxError(error_str)
		type_obj = types.Type(core.BNNewTypeReference(result.type), platform = self.platform)
		name = types.QualifiedName._from_core_struct(result.name)
		core.BNFreeQualifiedNameAndType(result)
		return type_obj, name

	def get_type_by_name(self, name):
		"""
		``get_type_by_name`` returns the defined type whose name corresponds with the provided ``name``

		:param QualifiedName name: Type name to lookup
		:return: A :py:Class:`Type` or None if the type does not exist
		:rtype: Type or None
		:Example:

			>>> type, name = bv.parse_type_string("int foo")
			>>> bv.define_user_type(name, type)
			>>> bv.get_type_by_name(name)
			<type: int32_t>
			>>>
		"""
		name = types.QualifiedName(name)._get_core_struct()
		obj = core.BNGetAnalysisTypeByName(self.handle, name)
		if not obj:
			return None
		return types.Type(obj, platform = self.platform)

	def get_type_by_id(self, id):
		"""
		``get_type_by_id`` returns the defined type whose unique identifier corresponds with the provided ``id``

		:param str id: Unique identifier to lookup
		:return: A :py:Class:`Type` or None if the type does not exist
		:rtype: Type or None
		:Example:

			>>> type, name = bv.parse_type_string("int foo")
			>>> type_id = Type.generate_auto_type_id("source", name)
			>>> bv.define_type(type_id, name, type)
			>>> bv.get_type_by_id(type_id)
			<type: int32_t>
			>>>
		"""
		obj = core.BNGetAnalysisTypeById(self.handle, id)
		if not obj:
			return None
		return types.Type(obj, platform = self.platform)

	def get_type_name_by_id(self, id):
		"""
		``get_type_name_by_id`` returns the defined type name whose unique identifier corresponds with the provided ``id``

		:param str id: Unique identifier to lookup
		:return: A QualifiedName or None if the type does not exist
		:rtype: QualifiedName or None
		:Example:

			>>> type, name = bv.parse_type_string("int foo")
			>>> type_id = Type.generate_auto_type_id("source", name)
			>>> bv.define_type(type_id, name, type)
			'foo'
			>>> bv.get_type_name_by_id(type_id)
			'foo'
			>>>
		"""
		name = core.BNGetAnalysisTypeNameById(self.handle, id)
		result = types.QualifiedName._from_core_struct(name)
		core.BNFreeQualifiedName(name)
		if len(result) == 0:
			return None
		return result

	def get_type_id(self, name):
		"""
		``get_type_id`` returns the unique indentifier of the defined type whose name corresponds with the
		provided ``name``

		:param QualifiedName name: Type name to lookup
		:return: The unique identifier of the type
		:rtype: str
		:Example:

			>>> type, name = bv.parse_type_string("int foo")
			>>> type_id = Type.generate_auto_type_id("source", name)
			>>> registered_name = bv.define_type(type_id, name, type)
			>>> bv.get_type_id(registered_name) == type_id
			True
			>>>
		"""
		name = types.QualifiedName(name)._get_core_struct()
		return core.BNGetAnalysisTypeId(self.handle, name)

	def is_type_auto_defined(self, name):
		"""
		``is_type_auto_defined`` queries the user type list of name. If name is not in the *user* type list then the name
		is considered an *auto* type.

		:param QualifiedName name: Name of type to query
		:return: True if the type is not a *user* type. False if the type is a *user* type.
		:Example:
			>>> bv.is_type_auto_defined("foo")
			True
			>>> bv.define_user_type("foo", bv.parse_type_string("struct {int x,y;}")[0])
			>>> bv.is_type_auto_defined("foo")
			False
			>>>
		"""
		name = types.QualifiedName(name)._get_core_struct()
		return core.BNIsAnalysisTypeAutoDefined(self.handle, name)

	def define_type(self, type_id, default_name, type_obj):
		"""
		``define_type`` registers a :py:Class:`Type` ``type_obj`` of the given ``name`` in the global list of types for
		the current :py:Class:`BinaryView`. This method should only be used for automatically generated types.

		:param str type_id: Unique identifier for the automatically generated type
		:param QualifiedName default_name: Name of the type to be registered
		:param Type type_obj: Type object to be registered
		:return: Registered name of the type. May not be the same as the requested name if the user has renamed types.
		:rtype: QualifiedName
		:Example:

			>>> type, name = bv.parse_type_string("int foo")
			>>> registered_name = bv.define_type(Type.generate_auto_type_id("source", name), name, type)
			>>> bv.get_type_by_name(registered_name)
			<type: int32_t>
		"""
		name = types.QualifiedName(default_name)._get_core_struct()
		reg_name = core.BNDefineAnalysisType(self.handle, type_id, name, type_obj.handle)
		result = types.QualifiedName._from_core_struct(reg_name)
		core.BNFreeQualifiedName(reg_name)
		return result

	def define_user_type(self, name, type_obj):
		"""
		``define_user_type`` registers a :py:Class:`Type` ``type_obj`` of the given ``name`` in the global list of user
		types for the current :py:Class:`BinaryView`.

		:param QualifiedName name: Name of the user type to be registered
		:param Type type_obj: Type object to be registered
		:rtype: None
		:Example:

			>>> type, name = bv.parse_type_string("int foo")
			>>> bv.define_user_type(name, type)
			>>> bv.get_type_by_name(name)
			<type: int32_t>
		"""
		name = types.QualifiedName(name)._get_core_struct()
		core.BNDefineUserAnalysisType(self.handle, name, type_obj.handle)

	def undefine_type(self, type_id):
		"""
		``undefine_type`` removes a :py:Class:`Type` from the global list of types for the current :py:Class:`BinaryView`

		:param str type_id: Unique identifier of type to be undefined
		:rtype: None
		:Example:

			>>> type, name = bv.parse_type_string("int foo")
			>>> type_id = Type.generate_auto_type_id("source", name)
			>>> bv.define_type(type_id, name, type)
			>>> bv.get_type_by_name(name)
			<type: int32_t>
			>>> bv.undefine_type(type_id)
			>>> bv.get_type_by_name(name)
			>>>
		"""
		core.BNUndefineAnalysisType(self.handle, type_id)

	def undefine_user_type(self, name):
		"""
		``undefine_user_type`` removes a :py:Class:`Type` from the global list of user types for the current
		:py:Class:`BinaryView`

		:param QualifiedName name: Name of user type to be undefined
		:rtype: None
		:Example:

			>>> type, name = bv.parse_type_string("int foo")
			>>> bv.define_user_type(name, type)
			>>> bv.get_type_by_name(name)
			<type: int32_t>
			>>> bv.undefine_user_type(name)
			>>> bv.get_type_by_name(name)
			>>>
		"""
		name = types.QualifiedName(name)._get_core_struct()
		core.BNUndefineUserAnalysisType(self.handle, name)

	def rename_type(self, old_name, new_name):
		"""
		``rename_type`` renames a type in the global list of types for the current :py:Class:`BinaryView`

		:param QualifiedName old_name: Existing name of type to be renamed
		:param QualifiedName new_name: New name of type to be renamed
		:rtype: None
		:Example:

			>>> type, name = bv.parse_type_string("int foo")
			>>> bv.define_user_type(name, type)
			>>> bv.get_type_by_name("foo")
			<type: int32_t>
			>>> bv.rename_type("foo", "bar")
			>>> bv.get_type_by_name("bar")
			<type: int32_t>
			>>>
		"""
		old_name = types.QualifiedName(old_name)._get_core_struct()
		new_name = types.QualifiedName(new_name)._get_core_struct()
		core.BNRenameAnalysisType(self.handle, old_name, new_name)

	def register_platform_types(self, platform):
		"""
		``register_platform_types`` ensures that the platform-specific types for a :py:Class:`Platform` are available
		for the current :py:Class:`BinaryView`. This is automatically performed when adding a new function or setting
		the default platform.

		:param Platform platform: Platform containing types to be registered
		:rtype: None
		:Example:

			>>> platform = Platform["linux-x86"]
			>>> bv.register_platform_types(platform)
			>>>
		"""
		core.BNRegisterPlatformTypes(self.handle, platform.handle)

	def find_next_data(self, start, data, flags = 0):
		"""
		``find_next_data`` searchs for the bytes in data starting at the virtual address ``start`` either, case-sensitive,
		or case-insensitive.

		:param int start: virtual address to start searching from.
		:param str data: bytes to search for
		:param FindFlags flags: case-sensitivity flag, one of the following:

			==================== ======================
			FindFlags            Description
			==================== ======================
			NoFindFlags          Case-sensitive find
			FindCaseInsensitive  Case-insensitive find
			==================== ======================
		"""
		buf = databuffer.DataBuffer(str(data))
		result = ctypes.c_ulonglong()
		if not core.BNFindNextData(self.handle, start, buf.handle, result, flags):
			return None
		return result.value

	def reanalyze(self):
		"""
		``reanalyze`` causes all functions to be reanalyzed. This function does not wait for the analysis to finish.

		:rtype: None
		"""
		core.BNReanalyzeAllFunctions(self.handle)

	def show_plain_text_report(self, title, contents):
		core.BNShowPlainTextReport(self.handle, title, contents)

	def show_markdown_report(self, title, contents, plaintext = ""):
		core.BNShowMarkdownReport(self.handle, title, contents, plaintext)

	def show_html_report(self, title, contents, plaintext = ""):
		core.BNShowHTMLReport(self.handle, title, contents, plaintext)

	def get_address_input(self, prompt, title, current_address = None):
		if current_address is None:
			current_address = self.file.offset
		value = ctypes.c_ulonglong()
		if not core.BNGetAddressInput(value, prompt, title, self.handle, current_address):
			return None
		return value.value

	def add_auto_segment(self, start, length, data_offset, data_length, flags):
		core.BNAddAutoSegment(self.handle, start, length, data_offset, data_length, flags)

	def remove_auto_segment(self, start, length):
		core.BNRemoveAutoSegment(self.handle, start, length)

	def add_user_segment(self, start, length, data_offset, data_length, flags):
		core.BNAddUserSegment(self.handle, start, length, data_offset, data_length, flags)

	def remove_user_segment(self, start, length):
		core.BNRemoveUserSegment(self.handle, start, length)

	def get_segment_at(self, addr):
		seg = core.BNGetSegmentAt(self.handle, addr)
		if not seg:
			return None
		return Segment(seg)

	def get_address_for_data_offset(self, offset):
		address = ctypes.c_ulonglong()
		if not core.BNGetAddressForDataOffset(self.handle, offset, address):
			return None
		return address.value

	def add_auto_section(self, name, start, length, semantics = SectionSemantics.DefaultSectionSemantics,
		type = "", align = 1, entry_size = 1, linked_section = "", info_section = "", info_data = 0):
		core.BNAddAutoSection(self.handle, name, start, length, semantics, type, align, entry_size, linked_section,
			info_section, info_data)

	def remove_auto_section(self, name):
		core.BNRemoveAutoSection(self.handle, name)

	def add_user_section(self, name, start, length, semantics = SectionSemantics.DefaultSectionSemantics,
		type = "", align = 1, entry_size = 1, linked_section = "", info_section = "", info_data = 0):
		core.BNAddUserSection(self.handle, name, start, length, semantics, type, align, entry_size, linked_section,
			info_section, info_data)

	def remove_user_section(self, name):
		core.BNRemoveUserSection(self.handle, name)

	def get_sections_at(self, addr):
		count = ctypes.c_ulonglong(0)
		section_list = core.BNGetSectionsAt(self.handle, addr, count)
		result = []
<<<<<<< HEAD
		for i in xrange(0, count.value):
			result.append(Section(section_list[i]))
=======
		for i in range(0, count.value):
			result.append(Section(section_list[i].name, section_list[i].type, section_list[i].start,
				section_list[i].length, section_list[i].linkedSection, section_list[i].infoSection,
				section_list[i].infoData, section_list[i].align, section_list[i].entrySize,
				section_list[i].semantics, section_list[i].autoDefined))
>>>>>>> 426bb3d8
		core.BNFreeSectionList(section_list, count.value)
		return result

	def get_section_by_name(self, name):
		section = core.BNSection()
		if not core.BNGetSectionByName(self.handle, name, section):
			return None
		result = Section(section)
		core.BNFreeSection(section)
		return result

	def get_unique_section_names(self, name_list):
		incoming_names = (ctypes.c_char_p * len(name_list))()
		for i in range(0, len(name_list)):
			incoming_names[i] = binaryninja.cstr(name_list[i])
		outgoing_names = core.BNGetUniqueSectionNames(self.handle, incoming_names, len(name_list))
		result = []
		for i in range(0, len(name_list)):
			result.append(str(outgoing_names[i]))
		core.BNFreeStringList(outgoing_names, len(name_list))
		return result

	def query_metadata(self, key):
		"""
		`query_metadata` retrieves a metadata associated with the given key stored in the current BinaryView.

		:param string key: key to query
		:rtype: metadata associated with the key
		:Example:

			>>> bv.store_metadata("integer", 1337)
			>>> bv.query_metadata("integer")
			1337L
			>>> bv.store_metadata("list", [1,2,3])
			>>> bv.query_metadata("list")
			[1L, 2L, 3L]
			>>> bv.store_metadata("string", "my_data")
			>>> bv.query_metadata("string")
			'my_data'
		"""
		md_handle = core.BNBinaryViewQueryMetadata(self.handle, key)
		if md_handle is None:
			raise KeyError(key)
		return metadata.Metadata(handle=md_handle).value

	def store_metadata(self, key, md):
		"""
		`store_metadata` stores an object for the given key in the current BinaryView. Objects stored using 
		`store_metadata` can be retrieved when the database is reopend. Objects stored are not arbitrary python 
		objects! The values stored must be able to be held in a Metadata object. See :py:class:`Metadata` 
		for more information. Python objects could obviously be serialized using pickle but this intentionally
		a task left to the user since there is the potential security issues.

		:param string key: key value to associate the Metadata object with
		:param Varies md: object to store.
		:rtype: None
		:Example:

			>>> bv.store_metadata("integer", 1337)
			>>> bv.query_metadata("integer")
			1337L
			>>> bv.store_metadata("list", [1,2,3])
			>>> bv.query_metadata("list")
			[1L, 2L, 3L]
			>>> bv.store_metadata("string", "my_data")
			>>> bv.query_metadata("string")
			'my_data'
		"""
		core.BNBinaryViewStoreMetadata(self.handle, key, metadata.Metadata(md).handle)

	def remove_metadata(self, key):
		"""
		`remove_metadata` removes the metadata associated with key from the current BinaryView.

		:param string key: key associated with metadata to remove from the BinaryView
		:rtype: None
		:Example:

			>>> bv.store_metadata("integer", 1337)
			>>> bv.remove_metadata("integer")
		"""
		core.BNBinaryViewRemoveMetadata(self.handle, key)

	def __setattr__(self, name, value):
		try:
			object.__setattr__(self, name, value)
		except AttributeError:
			raise AttributeError("attribute '%s' is read only" % name)


class BinaryReader(object):
	"""
	``class BinaryReader`` is a convenience class for reading binary data.

	BinaryReader can be instantiated as follows and the rest of the document will start from this context ::

		>>> from binaryninja import *
		>>> bv = BinaryViewType['Mach-O'].open("/bin/ls")
		>>> br = BinaryReader(bv)
		>>> hex(br.read32())
		'0xfeedfacfL'
		>>>

	Or using the optional endian parameter ::

		>>> from binaryninja import *
		>>> br = BinaryReader(bv, Endianness.BigEndian)
		>>> hex(br.read32())
		'0xcffaedfeL'
		>>>
	"""
	def __init__(self, view, endian = None):
		self.handle = core.BNCreateBinaryReader(view.handle)
		if endian is None:
			core.BNSetBinaryReaderEndianness(self.handle, view.endianness)
		else:
			core.BNSetBinaryReaderEndianness(self.handle, endian)

	def __del__(self):
		core.BNFreeBinaryReader(self.handle)

	def __eq__(self, value):
		if not isinstance(value, BinaryReader):
			return False
		return ctypes.addressof(self.handle.contents) == ctypes.addressof(value.handle.contents)

	def __ne__(self, value):
		if not isinstance(value, BinaryReader):
			return True
		return ctypes.addressof(self.handle.contents) != ctypes.addressof(value.handle.contents)

	@property
	def endianness(self):
		"""
		The Endianness to read data. (read/write)

		:getter: returns the endianness of the reader
		:setter: sets the endianness of the reader (BigEndian or LittleEndian)
		:type: Endianness
		"""
		return core.BNGetBinaryReaderEndianness(self.handle)

	@endianness.setter
	def endianness(self, value):
		core.BNSetBinaryReaderEndianness(self.handle, value)

	@property
	def offset(self):
		"""
		The current read offset (read/write).

		:getter: returns the current internal offset
		:setter: sets the internal offset
		:type: int
		"""
		return core.BNGetReaderPosition(self.handle)

	@offset.setter
	def offset(self, value):
		core.BNSeekBinaryReader(self.handle, value)

	@property
	def eof(self):
		"""
		Is end of file (read-only)

		:getter: returns boolean, true if end of file, false otherwise
		:type: bool
		"""
		return core.BNIsEndOfFile(self.handle)

	def read(self, length):
		"""
		``read`` returns ``length`` bytes read from the current offset, adding ``length`` to offset.

		:param int length: number of bytes to read.
		:return: ``length`` bytes from current offset
		:rtype: str, or None on failure
		:Example:

			>>> br.read(8)
			'\\xcf\\xfa\\xed\\xfe\\x07\\x00\\x00\\x01'
			>>>
		"""
		dest = ctypes.create_string_buffer(length)
		if not core.BNReadData(self.handle, dest, length):
			return None
		return dest.raw

	def read8(self):
		"""
		``read8`` returns a one byte integer from offet incrementing the offset.

		:return: byte at offset.
		:rtype: int, or None on failure
		:Example:

			>>> br.seek(0x100000000)
			>>> br.read8()
			207
			>>>
		"""
		result = ctypes.c_ubyte()
		if not core.BNRead8(self.handle, result):
			return None
		return result.value

	def read16(self):
		"""
		``read16`` returns a two byte integer from offet incrementing the offset by two, using specified endianness.

		:return: a two byte integer at offset.
		:rtype: int, or None on failure
		:Example:

			>>> br.seek(0x100000000)
			>>> hex(br.read16())
			'0xfacf'
			>>>
		"""
		result = ctypes.c_ushort()
		if not core.BNRead16(self.handle, result):
			return None
		return result.value

	def read32(self):
		"""
		``read32`` returns a four byte integer from offet incrementing the offset by four, using specified endianness.

		:return: a four byte integer at offset.
		:rtype: int, or None on failure
		:Example:

			>>> br.seek(0x100000000)
			>>> hex(br.read32())
			'0xfeedfacfL'
			>>>
		"""
		result = ctypes.c_uint()
		if not core.BNRead32(self.handle, result):
			return None
		return result.value

	def read64(self):
		"""
		``read64`` returns an eight byte integer from offet incrementing the offset by eight, using specified endianness.

		:return: an eight byte integer at offset.
		:rtype: int, or None on failure
		:Example:

			>>> br.seek(0x100000000)
			>>> hex(br.read64())
			'0x1000007feedfacfL'
			>>>
		"""
		result = ctypes.c_ulonglong()
		if not core.BNRead64(self.handle, result):
			return None
		return result.value

	def read16le(self):
		"""
		``read16le`` returns a two byte little endian integer from offet incrementing the offset by two.

		:return: a two byte integer at offset.
		:rtype: int, or None on failure
		:Exmaple:

			>>> br.seek(0x100000000)
			>>> hex(br.read16le())
			'0xfacf'
			>>>
		"""
		result = self.read(2)
		if (result is None) or (len(result) != 2):
			return None
		return struct.unpack("<H", result)[0]

	def read32le(self):
		"""
		``read32le`` returns a four byte little endian integer from offet incrementing the offset by four.

		:return: a four byte integer at offset.
		:rtype: int, or None on failure
		:Example:

			>>> br.seek(0x100000000)
			>>> hex(br.read32le())
			'0xfeedfacf'
			>>>
		"""
		result = self.read(4)
		if (result is None) or (len(result) != 4):
			return None
		return struct.unpack("<I", result)[0]

	def read64le(self):
		"""
		``read64le`` returns an eight byte little endian integer from offet incrementing the offset by eight.

		:return: a eight byte integer at offset.
		:rtype: int, or None on failure
		:Example:

			>>> br.seek(0x100000000)
			>>> hex(br.read64le())
			'0x1000007feedfacf'
			>>>
		"""
		result = self.read(8)
		if (result is None) or (len(result) != 8):
			return None
		return struct.unpack("<Q", result)[0]

	def read16be(self):
		"""
		``read16be`` returns a two byte big endian integer from offet incrementing the offset by two.

		:return: a two byte integer at offset.
		:rtype: int, or None on failure
		:Example:

			>>> br.seek(0x100000000)
			>>> hex(br.read16be())
			'0xcffa'
			>>>
		"""
		result = self.read(2)
		if (result is None) or (len(result) != 2):
			return None
		return struct.unpack(">H", result)[0]

	def read32be(self):
		"""
		``read32be`` returns a four byte big endian integer from offet incrementing the offset by four.

		:return: a four byte integer at offset.
		:rtype: int, or None on failure
		:Example:

			>>> br.seek(0x100000000)
			>>> hex(br.read32be())
			'0xcffaedfe'
			>>>
		"""
		result = self.read(4)
		if (result is None) or (len(result) != 4):
			return None
		return struct.unpack(">I", result)[0]

	def read64be(self):
		"""
		``read64be`` returns an eight byte big endian integer from offet incrementing the offset by eight.

		:return: a eight byte integer at offset.
		:rtype: int, or None on failure
		:Example:

			>>> br.seek(0x100000000)
			>>> hex(br.read64be())
			'0xcffaedfe07000001L'
		"""
		result = self.read(8)
		if (result is None) or (len(result) != 8):
			return None
		return struct.unpack(">Q", result)[0]

	def seek(self, offset):
		"""
		``seek`` update internal offset to ``offset``.

		:param int offset: offset to set the internal offset to
		:rtype: None
		:Example:

			>>> hex(br.offset)
			'0x100000008L'
			>>> br.seek(0x100000000)
			>>> hex(br.offset)
			'0x100000000L'
			>>>
		"""
		core.BNSeekBinaryReader(self.handle, offset)

	def seek_relative(self, offset):
		"""
		``seek_relative`` updates the internal offset by ``offset``.

		:param int offset: offset to add to the internal offset
		:rtype: None
		:Example:

			>>> hex(br.offset)
			'0x100000008L'
			>>> br.seek_relative(-8)
			>>> hex(br.offset)
			'0x100000000L'
			>>>
		"""
		core.BNSeekBinaryReaderRelative(self.handle, offset)

	def __setattr__(self, name, value):
		try:
			object.__setattr__(self, name, value)
		except AttributeError:
			raise AttributeError("attribute '%s' is read only" % name)


class BinaryWriter(object):
	"""
	``class BinaryWriter`` is a convenience class for writing binary data.

	BinaryWriter can be instantiated as follows and the rest of the document will start from this context ::

		>>> from binaryninja import *
		>>> bv = BinaryViewType['Mach-O'].open("/bin/ls")
		>>> br = BinaryReader(bv)
		>>> bw = BinaryWriter(bv)
		>>>

	Or using the optional endian parameter ::

		>>> from binaryninja import *
		>>> br = BinaryReader(bv, Endianness.BigEndian)
		>>> bw = BinaryWriter(bv, Endianness.BigEndian)
		>>>
	"""
	def __init__(self, view, endian = None):
		self.handle = core.BNCreateBinaryWriter(view.handle)
		if endian is None:
			core.BNSetBinaryWriterEndianness(self.handle, view.endianness)
		else:
			core.BNSetBinaryWriterEndianness(self.handle, endian)

	def __del__(self):
		core.BNFreeBinaryWriter(self.handle)

	def __eq__(self, value):
		if not isinstance(value, BinaryWriter):
			return False
		return ctypes.addressof(self.handle.contents) == ctypes.addressof(value.handle.contents)

	def __ne__(self, value):
		if not isinstance(value, BinaryWriter):
			return True
		return ctypes.addressof(self.handle.contents) != ctypes.addressof(value.handle.contents)

	@property
	def endianness(self):
		"""
		The Endianness to written data. (read/write)

		:getter: returns the endianness of the reader
		:setter: sets the endianness of the reader (BigEndian or LittleEndian)
		:type: Endianness
		"""
		return core.BNGetBinaryWriterEndianness(self.handle)

	@endianness.setter
	def endianness(self, value):
		core.BNSetBinaryWriterEndianness(self.handle, value)

	@property
	def offset(self):
		"""
		The current write offset (read/write).

		:getter: returns the current internal offset
		:setter: sets the internal offset
		:type: int
		"""
		return core.BNGetWriterPosition(self.handle)

	@offset.setter
	def offset(self, value):
		core.BNSeekBinaryWriter(self.handle, value)

	def write(self, value):
		"""
		``write`` writes ``len(value)`` bytes to the internal offset, without regard to endianness.

		:param str value: bytes to be written at current offset
		:return: boolean True on success, False on failure.
		:rtype: bool
		:Example:

			>>> bw.write("AAAA")
			True
			>>> br.read(4)
			'AAAA'
			>>>
		"""
		value = str(value)
		buf = ctypes.create_string_buffer(len(value))
		ctypes.memmove(buf, value, len(value))
		return core.BNWriteData(self.handle, buf, len(value))

	def write8(self, value):
		"""
		``write8`` lowest order byte from the integer ``value`` to the current offset.

		:param str value: bytes to be written at current offset
		:return: boolean
		:rtype: int
		:Example:

			>>> bw.write8(0x42)
			True
			>>> br.read(1)
			'B'
			>>>
		"""
		return core.BNWrite8(self.handle, value)

	def write16(self, value):
		"""
		``write16`` writes the lowest order two bytes from the integer ``value`` to the current offset, using internal endianness.

		:param int value: integer value to write.
		:return: boolean True on success, False on failure.
		:rtype: bool
		"""
		return core.BNWrite16(self.handle, value)

	def write32(self, value):
		"""
		``write32`` writes the lowest order four bytes from the integer ``value`` to the current offset, using internal endianness.

		:param int value: integer value to write.
		:return: boolean True on success, False on failure.
		:rtype: bool
		"""
		return core.BNWrite32(self.handle, value)

	def write64(self, value):
		"""
		``write64`` writes the lowest order eight bytes from the integer ``value`` to the current offset, using internal endianness.

		:param int value: integer value to write.
		:return: boolean True on success, False on failure.
		:rtype: bool
		"""
		return core.BNWrite64(self.handle, value)

	def write16le(self, value):
		"""
		``write16le`` writes the lowest order two bytes from the little endian integer ``value`` to the current offset.

		:param int value: integer value to write.
		:return: boolean True on success, False on failure.
		:rtype: bool
		"""
		value = struct.pack("<H", value)
		return self.write(value)

	def write32le(self, value):
		"""
		``write32le`` writes the lowest order four bytes from the little endian integer ``value`` to the current offset.

		:param int value: integer value to write.
		:return: boolean True on success, False on failure.
		:rtype: bool
		"""
		value = struct.pack("<I", value)
		return self.write(value)

	def write64le(self, value):
		"""
		``write64le`` writes the lowest order eight bytes from the little endian integer ``value`` to the current offset.

		:param int value: integer value to write.
		:return: boolean True on success, False on failure.
		:rtype: bool
		"""
		value = struct.pack("<Q", value)
		return self.write(value)

	def write16be(self, value):
		"""
		``write16be`` writes the lowest order two bytes from the big endian integer ``value`` to the current offset.

		:param int value: integer value to write.
		:return: boolean True on success, False on failure.
		:rtype: bool
		"""
		value = struct.pack(">H", value)
		return self.write(value)

	def write32be(self, value):
		"""
		``write32be`` writes the lowest order four bytes from the big endian integer ``value`` to the current offset.

		:param int value: integer value to write.
		:return: boolean True on success, False on failure.
		:rtype: bool
		"""
		value = struct.pack(">I", value)
		return self.write(value)

	def write64be(self, value):
		"""
		``write64be`` writes the lowest order eight bytes from the big endian integer ``value`` to the current offset.

		:param int value: integer value to write.
		:return: boolean True on success, False on failure.
		:rtype: bool
		"""
		value = struct.pack(">Q", value)
		return self.write(value)

	def seek(self, offset):
		"""
		``seek`` update internal offset to ``offset``.

		:param int offset: offset to set the internal offset to
		:rtype: None
		:Example:

			>>> hex(bw.offset)
			'0x100000008L'
			>>> bw.seek(0x100000000)
			>>> hex(bw.offset)
			'0x100000000L'
			>>>
		"""
		core.BNSeekBinaryWriter(self.handle, offset)

	def seek_relative(self, offset):
		"""
		``seek_relative`` updates the internal offset by ``offset``.

		:param int offset: offset to add to the internal offset
		:rtype: None
		:Example:

			>>> hex(bw.offset)
			'0x100000008L'
			>>> bw.seek_relative(-8)
			>>> hex(bw.offset)
			'0x100000000L'
			>>>
		"""
		core.BNSeekBinaryWriterRelative(self.handle, offset)<|MERGE_RESOLUTION|>--- conflicted
+++ resolved
@@ -1105,16 +1105,9 @@
 		count = ctypes.c_ulonglong(0)
 		segment_list = core.BNGetSegments(self.handle, count)
 		result = []
-<<<<<<< HEAD
-		for i in xrange(0, count.value):
+		for i in range(0, count.value):
 			result.append(Segment(core.BNNewSegmentReference(segment_list[i])))
 		core.BNFreeSegmentList(segment_list, count.value)
-=======
-		for i in range(0, count.value):
-			result.append(Segment(segment_list[i].start, segment_list[i].length,
-				segment_list[i].dataOffset, segment_list[i].dataLength, segment_list[i].flags, segment_list[i].autoDefined))
-		core.BNFreeSegmentList(segment_list)
->>>>>>> 426bb3d8
 		return result
 
 	@property
@@ -1123,16 +1116,8 @@
 		count = ctypes.c_ulonglong(0)
 		section_list = core.BNGetSections(self.handle, count)
 		result = {}
-<<<<<<< HEAD
-		for i in xrange(0, count.value):
+		for i in range(0, count.value):
 			result[core.BNSectionGetName(section_list[i])] = Section(section_list[i])
-=======
-		for i in range(0, count.value):
-			result[section_list[i].name] = Section(section_list[i].name, section_list[i].type, section_list[i].start,
-				section_list[i].length, section_list[i].linkedSection, section_list[i].infoSection,
-				section_list[i].infoData, section_list[i].align, section_list[i].entrySize,
-				section_list[i].semantics, section_list[i].autoDefined)
->>>>>>> 426bb3d8
 		core.BNFreeSectionList(section_list, count.value)
 		return result
 
@@ -1182,7 +1167,6 @@
 		core.BNSetMaxFunctionSizeForAnalysis(self.handle, size)
 
 	@property
-<<<<<<< HEAD
 	def relocation_ranges(self):
 		"""List of relocation range tuples (read-only)"""
 
@@ -1204,7 +1188,8 @@
 			result.append((ranges[i].start, ranges[i].end))
 		core.BNFreeRelocationRanges(ranges, count)
 		return result
-=======
+
+	@property
 	def new_auto_function_analysis_suppressed(self):
 		"""Whether or not automatically discovered functions will be analyzed"""
 		return core.BNGetNewAutoFunctionAnalysisSuppressed(self.handle)
@@ -1212,7 +1197,6 @@
 	@new_auto_function_analysis_suppressed.setter
 	def new_auto_function_analysis_suppressed(self, suppress):
 		core.BNSetNewAutoFunctionAnalysisSuppressed(self.handle, suppress)
->>>>>>> 426bb3d8
 
 	def __len__(self):
 		return int(core.BNGetViewLength(self.handle))
@@ -3606,16 +3590,8 @@
 		count = ctypes.c_ulonglong(0)
 		section_list = core.BNGetSectionsAt(self.handle, addr, count)
 		result = []
-<<<<<<< HEAD
-		for i in xrange(0, count.value):
+		for i in range(0, count.value):
 			result.append(Section(section_list[i]))
-=======
-		for i in range(0, count.value):
-			result.append(Section(section_list[i].name, section_list[i].type, section_list[i].start,
-				section_list[i].length, section_list[i].linkedSection, section_list[i].infoSection,
-				section_list[i].infoData, section_list[i].align, section_list[i].entrySize,
-				section_list[i].semantics, section_list[i].autoDefined))
->>>>>>> 426bb3d8
 		core.BNFreeSectionList(section_list, count.value)
 		return result
 
