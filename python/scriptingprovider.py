# Copyright (c) 2015-2017 Vector 35 LLC
#
# Permission is hereby granted, free of charge, to any person obtaining a copy
# of this software and associated documentation files (the "Software"), to
# deal in the Software without restriction, including without limitation the
# rights to use, copy, modify, merge, publish, distribute, sublicense, and/or
# sell copies of the Software, and to permit persons to whom the Software is
# furnished to do so, subject to the following conditions:
#
# The above copyright notice and this permission notice shall be included in
# all copies or substantial portions of the Software.
#
# THE SOFTWARE IS PROVIDED "AS IS", WITHOUT WARRANTY OF ANY KIND, EXPRESS OR
# IMPLIED, INCLUDING BUT NOT LIMITED TO THE WARRANTIES OF MERCHANTABILITY,
# FITNESS FOR A PARTICULAR PURPOSE AND NONINFRINGEMENT. IN NO EVENT SHALL THE
# AUTHORS OR COPYRIGHT HOLDERS BE LIABLE FOR ANY CLAIM, DAMAGES OR OTHER
# LIABILITY, WHETHER IN AN ACTION OF CONTRACT, TORT OR OTHERWISE, ARISING
# FROM, OUT OF OR IN CONNECTION WITH THE SOFTWARE OR THE USE OR OTHER DEALINGS
# IN THE SOFTWARE.


import code
import traceback
import ctypes
import threading
import abc
import sys

# Binary Ninja Components
import _binaryninjacore as core
from enums import ScriptingProviderExecuteResult, ScriptingProviderInputReadyState
import binaryview
import function
import basicblock
import startup
import log


class _ThreadActionContext(object):
	_actions = []

	def __init__(self, func):
		self.func = func
		self.interpreter = None
		if "value" in dir(PythonScriptingInstance._interpreter):
			self.interpreter = PythonScriptingInstance._interpreter.value
		self.__class__._actions.append(self)
		self.callback = ctypes.CFUNCTYPE(None, ctypes.c_void_p)(lambda ctxt: self.execute())

	def execute(self):
		old_interpreter = None
		if "value" in dir(PythonScriptingInstance._interpreter):
			old_interpreter = PythonScriptingInstance._interpreter.value
		PythonScriptingInstance._interpreter.value = self.interpreter
		try:
			self.func()
		finally:
			PythonScriptingInstance._interpreter.value = old_interpreter
			self.__class__._actions.remove(self)


class ScriptingOutputListener(object):
	def _register(self, handle):
		self._cb = core.BNScriptingOutputListener()
		self._cb.context = 0
		self._cb.output = self._cb.output.__class__(self._output)
		self._cb.error = self._cb.error.__class__(self._error)
		self._cb.inputReadyStateChanged = self._cb.inputReadyStateChanged.__class__(self._input_ready_state_changed)
		core.BNRegisterScriptingInstanceOutputListener(handle, self._cb)

	def _unregister(self, handle):
		core.BNUnregisterScriptingInstanceOutputListener(handle, self._cb)

	def _output(self, ctxt, text):
		try:
			self.notify_output(text)
		except:
			log.log_error(traceback.format_exc())

	def _error(self, ctxt, text):
		try:
			self.notify_error(text)
		except:
			log.log_error(traceback.format_exc())

	def _input_ready_state_changed(self, ctxt, state):
		try:
			self.notify_input_ready_state_changed(state)
		except:
			log.log_error(traceback.format_exc())

	def notify_output(self, text):
		pass

	def notify_error(self, text):
		pass

	def notify_input_ready_state_changed(self, state):
		pass


class ScriptingInstance(object):
	def __init__(self, provider, handle = None):
		if handle is None:
			self._cb = core.BNScriptingInstanceCallbacks()
			self._cb.context = 0
			self._cb.destroyInstance = self._cb.destroyInstance.__class__(self._destroy_instance)
			self._cb.executeScriptInput = self._cb.executeScriptInput.__class__(self._execute_script_input)
			self._cb.setCurrentBinaryView = self._cb.setCurrentBinaryView.__class__(self._set_current_binary_view)
			self._cb.setCurrentFunction = self._cb.setCurrentFunction.__class__(self._set_current_function)
			self._cb.setCurrentBasicBlock = self._cb.setCurrentBasicBlock.__class__(self._set_current_basic_block)
			self._cb.setCurrentAddress = self._cb.setCurrentAddress.__class__(self._set_current_address)
			self._cb.setCurrentSelection = self._cb.setCurrentSelection.__class__(self._set_current_selection)
			self.handle = core.BNInitScriptingInstance(provider.handle, self._cb)
		else:
			self.handle = core.handle_of_type(handle, core.BNScriptingInstance)
		self.listeners = []

	def __del__(self):
		core.BNFreeScriptingInstance(self.handle)

	def _destroy_instance(self, ctxt):
		try:
			self.perform_destroy_instance()
		except:
			log.log_error(traceback.format_exc())

	def _execute_script_input(self, ctxt, text):
		try:
			return self.perform_execute_script_input(text)
		except:
			log.log_error(traceback.format_exc())
			return ScriptingProviderExecuteResult.InvalidScriptInput

	def _set_current_binary_view(self, ctxt, view):
		try:
			if view:
				view = binaryview.BinaryView(handle = core.BNNewViewReference(view))
			else:
				view = None
			self.perform_set_current_binary_view(view)
		except:
			log.log_error(traceback.format_exc())

	def _set_current_function(self, ctxt, func):
		try:
			if func:
				func = function.Function(binaryview.BinaryView(handle = core.BNGetFunctionData(func)), core.BNNewFunctionReference(func))
			else:
				func = None
			self.perform_set_current_function(func)
		except:
			log.log.log_error(traceback.format_exc())

	def _set_current_basic_block(self, ctxt, block):
		try:
			if block:
				func = core.BNGetBasicBlockFunction(block)
				if func is None:
					block = None
				else:
					block = basicblock.BasicBlock(binaryview.BinaryView(handle = core.BNGetFunctionData(func)), core.BNNewBasicBlockReference(block))
					core.BNFreeFunction(func)
			else:
				block = None
			self.perform_set_current_basic_block(block)
		except:
			log.log_error(traceback.format_exc())

	def _set_current_address(self, ctxt, addr):
		try:
			self.perform_set_current_address(addr)
		except:
			log.log_error(traceback.format_exc())

	def _set_current_selection(self, ctxt, begin, end):
		try:
			self.perform_set_current_selection(begin, end)
		except:
			log.log_error(traceback.format_exc())

	@abc.abstractmethod
	def perform_destroy_instance(self):
		raise NotImplementedError

	@abc.abstractmethod
	def perform_execute_script_input(self, text):
		return ScriptingProviderExecuteResult.InvalidScriptInput

	@abc.abstractmethod
	def perform_set_current_binary_view(self, view):
		raise NotImplementedError

	@abc.abstractmethod
	def perform_set_current_function(self, func):
		raise NotImplementedError

	@abc.abstractmethod
	def perform_set_current_basic_block(self, block):
		raise NotImplementedError

	@abc.abstractmethod
	def perform_set_current_address(self, addr):
		raise NotImplementedError

	@abc.abstractmethod
	def perform_set_current_selection(self, begin, end):
		raise NotImplementedError

	@property
	def input_ready_state(self):
		return core.BNGetScriptingInstanceInputReadyState(self.handle)

	@input_ready_state.setter
	def input_ready_state(self, value):
		core.BNNotifyInputReadyStateForScriptingInstance(self.handle, value.value)

	def output(self, text):
		core.BNNotifyOutputForScriptingInstance(self.handle, text)

	def error(self, text):
		core.BNNotifyErrorForScriptingInstance(self.handle, text)

	def execute_script_input(self, text):
		return core.BNExecuteScriptInput(self.handle, text)

	def set_current_binary_view(self, view):
		if view is not None:
			view = view.handle
		core.BNSetScriptingInstanceCurrentBinaryView(self.handle, view)

	def set_current_function(self, func):
		if func is not None:
			func = func.handle
		core.BNSetScriptingInstanceCurrentFunction(self.handle, func)

	def set_current_basic_block(self, block):
		if block is not None:
			block = block.handle
		core.BNSetScriptingInstanceCurrentBasicBlock(self.handle, block)

	def set_current_address(self, addr):
		core.BNSetScriptingInstanceCurrentAddress(self.handle, addr)

	def set_current_selection(self, begin, end):
		core.BNSetScriptingInstanceCurrentSelection(self.handle, begin, end)

	def register_output_listener(self, listener):
		listener._register(self.handle)
		self.listeners.append(listener)

	def unregister_output_listener(self, listener):
		if listener in self.listeners:
			listener._unregister(self.handle)
			self.listeners.remove(listener)


class _ScriptingProviderMetaclass(type):
	@property
	def list(self):
		"""List all ScriptingProvider types (read-only)"""
		startup._init_plugins()
		count = ctypes.c_ulonglong()
		types = core.BNGetScriptingProviderList(count)
		result = []
		for i in xrange(0, count.value):
			result.append(ScriptingProvider(types[i]))
		core.BNFreeScriptingProviderList(types)
		return result

	def __iter__(self):
		startup._init_plugins()
		count = ctypes.c_ulonglong()
		types = core.BNGetScriptingProviderList(count)
		try:
			for i in xrange(0, count.value):
				yield ScriptingProvider(types[i])
		finally:
			core.BNFreeScriptingProviderList(types)

	def __getitem__(self, value):
		startup._init_plugins()
		provider = core.BNGetScriptingProviderByName(str(value))
		if provider is None:
			raise KeyError("'%s' is not a valid scripting provider" % str(value))
		return ScriptingProvider(provider)

	def __setattr__(self, name, value):
		try:
			type.__setattr__(self, name, value)
		except AttributeError:
			raise AttributeError("attribute '%s' is read only" % name)


class ScriptingProvider(object):
	__metaclass__ = _ScriptingProviderMetaclass

	name = None
	instance_class = None
	_registered_providers = []

	def __init__(self, handle = None):
		if handle is not None:
			self.handle = core.handle_of_type(handle, core.BNScriptingProvider)
			self.__dict__["name"] = core.BNGetScriptingProviderName(handle)

	def register(self):
		self._cb = core.BNScriptingProviderCallbacks()
		self._cb.context = 0
		self._cb.createInstance = self._cb.createInstance.__class__(self._create_instance)
		self.handle = core.BNRegisterScriptingProvider(self.__class__.name, self._cb)
		self.__class__._registered_providers.append(self)

	def _create_instance(self, ctxt):
		try:
			result = self.__class__.instance_class(self)
			if result is None:
				return None
			return ctypes.cast(core.BNNewScriptingInstanceReference(result.handle), ctypes.c_void_p).value
		except:
			log.log_error(traceback.format_exc())
			return None

	def create_instance(self):
		result = core.BNCreateScriptingProviderInstance(self.handle)
		if result is None:
			return None
		return ScriptingInstance(self, handle = result)


class _PythonScriptingInstanceOutput(object):
	def __init__(self, orig, is_error):
		self.orig = orig
		self.is_error = is_error
		self.buffer = ""
		self.encoding = 'UTF-8'
		self.errors = None
		self.mode = 'w'
		self.name = 'PythonScriptingInstanceOutput'
		self.newlines = None

	def close(self):
		pass

	def closed(self):
		return False

	def flush(self):
		pass

	def isatty(self):
		return False

	def next(self):
		raise IOError("File not open for reading")

	def read(self):
		raise IOError("File not open for reading")

	def readinto(self):
		raise IOError("File not open for reading")

	def readlines(self):
		raise IOError("File not open for reading")

	def seek(self):
		pass

	def sofspace(self):
		return 0

	def truncate(self):
		pass

	def tell(self):
		return self.orig.tell()

	def writelines(self, lines):
		return self.write('\n'.join(lines))

	def write(self, data):
		interpreter = None
		if "value" in dir(PythonScriptingInstance._interpreter):
			interpreter = PythonScriptingInstance._interpreter.value

		if interpreter is None:
			if log.is_output_redirected_to_log():
				self.buffer += data
				while True:
					i = self.buffer.find('\n')
					if i == -1:
						break
					line = self.buffer[:i]
					self.buffer = self.buffer[i + 1:]

					if self.is_error:
						log.log_error(line)
					else:
						log.log_info(line)
			else:
				self.orig.write(data)
		else:
			PythonScriptingInstance._interpreter.value = None
			try:
				if self.is_error:
					interpreter.instance.error(data)
				else:
					interpreter.instance.output(data)
			finally:
				PythonScriptingInstance._interpreter.value = interpreter


class _PythonScriptingInstanceInput(object):
	def __init__(self, orig):
		self.orig = orig

	def isatty(self):
		return False

	def read(self, size):
		interpreter = None
		if "value" in dir(PythonScriptingInstance._interpreter):
			interpreter = PythonScriptingInstance._interpreter.value

		if interpreter is None:
			return self.orig.read(size)
		else:
			PythonScriptingInstance._interpreter.value = None
			try:
				result = interpreter.read(size)
			finally:
				PythonScriptingInstance._interpreter.value = interpreter
			return result

	def readline(self):
		interpreter = None
		if "value" in dir(PythonScriptingInstance._interpreter):
			interpreter = PythonScriptingInstance._interpreter.value

		if interpreter is None:
			return self.orig.readline()
		else:
			result = ""
			while True:
				data = interpreter.read(1)
				result += data
				if (len(data) == 0) or (data == "\n"):
					break
			return result


class PythonScriptingInstance(ScriptingInstance):
	_interpreter = threading.local()

	class InterpreterThread(threading.Thread):
		def __init__(self, instance):
			super(PythonScriptingInstance.InterpreterThread, self).__init__()
			self.instance = instance
			self.locals = {"__name__": "__console__", "__doc__": None, "binaryninja": sys.modules[__name__]}
			self.interpreter = code.InteractiveInterpreter(self.locals)
			self.event = threading.Event()
			self.daemon = True

			# Latest selections from UI
			self.current_view = None
			self.current_func = None
			self.current_block = None
			self.current_addr = 0
			self.current_selection_begin = 0
			self.current_selection_end = 0

			# Selections that were current as of last issued command
			self.active_view = None
			self.active_func = None
			self.active_block = None
			self.active_addr = 0
			self.active_selection_begin = 0
			self.active_selection_end = 0

			self.locals["get_selected_data"] = self.get_selected_data
			self.locals["write_at_cursor"] = self.write_at_cursor

			self.exit = False
			self.code = None
			self.input = ""

			self.interpreter.runsource("from binaryninja import *\n")

		def execute(self, code):
			self.code = code
			self.event.set()

		def add_input(self, data):
			self.input += data
			self.event.set()

		def end(self):
			self.exit = True
			self.event.set()

		def read(self, size):
			while not self.exit:
				if len(self.input) > size:
					result = self.input[:size]
					self.input = self.input[size:]
					return result
				elif len(self.input) > 0:
					result = self.input
					self.input = ""
					return result
				self.instance.input_ready_state = ScriptingProviderInputReadyState.ReadyForScriptProgramInput
				self.event.wait()
				self.event.clear()
			return ""

		def run(self):
			while not self.exit:
				self.event.wait()
				self.event.clear()
				if self.exit:
					break
				if self.code is not None:
					self.instance.input_ready_state = ScriptingProviderInputReadyState.NotReadyForInput
					code = self.code
					self.code = None

					PythonScriptingInstance._interpreter.value = self
					try:
						self.active_view = self.current_view
						self.active_func = self.current_func
						self.active_block = self.current_block
						self.active_addr = self.current_addr
						self.active_selection_begin = self.current_selection_begin
						self.active_selection_end = self.current_selection_end

						self.locals["current_view"] = self.active_view
						self.locals["bv"] = self.active_view
						self.locals["current_function"] = self.active_func
						self.locals["current_basic_block"] = self.active_block
						self.locals["current_address"] = self.active_addr
						self.locals["here"] = self.active_addr
						self.locals["current_selection"] = (self.active_selection_begin, self.active_selection_end)
<<<<<<< HEAD
						self.locals["current_llil"] = self.active_func.low_level_il
						self.locals["current_mlil"] = self.active_func.medium_level_il
=======
						if self.active_func == None:
							self.locals["current_llil"] = None
							self.locals["current_mlil"] = None
						else:
							self.locals["current_llil"] = self.active_func.low_level_il
							self.locals["current_mlil"] = self.active_func.medium_level_il
>>>>>>> af062c56

						self.interpreter.runsource(code)

						if self.locals["here"] != self.active_addr:
							if not self.active_view.file.navigate(self.active_view.file.view, self.locals["here"]):
								sys.stderr.write("Address 0x%x is not valid for the current view\n" % self.locals["here"])
						elif self.locals["current_address"] != self.active_addr:
							if not self.active_view.file.navigate(self.active_view.file.view, self.locals["current_address"]):
								sys.stderr.write("Address 0x%x is not valid for the current view\n" % self.locals["current_address"])
					except:
						traceback.print_exc()
					finally:
						PythonScriptingInstance._interpreter.value = None
						self.instance.input_ready_state = ScriptingProviderInputReadyState.ReadyForScriptExecution

		def get_selected_data(self):
			if self.active_view is None:
				return None
			length = self.active_selection_end - self.active_selection_begin
			return self.active_view.read(self.active_selection_begin, length)

		def write_at_cursor(self, data):
			if self.active_view is None:
				return 0
			selected_length = self.active_selection_end - self.active_selection_begin
			data = str(data)
			if (len(data) == selected_length) or (selected_length == 0):
				return self.active_view.write(self.active_selection_begin, data)
			else:
				self.active_view.remove(self.active_selection_begin, selected_length)
				return self.active_view.insert(self.active_selection_begin, data)

	def __init__(self, provider):
		super(PythonScriptingInstance, self).__init__(provider)
		self.interpreter = PythonScriptingInstance.InterpreterThread(self)
		self.interpreter.start()
		self.queued_input = ""
		self.input_ready_state = ScriptingProviderInputReadyState.ReadyForScriptExecution

	@abc.abstractmethod
	def perform_destroy_instance(self):
		self.interpreter.end()

	@abc.abstractmethod
	def perform_execute_script_input(self, text):
		if self.input_ready_state == ScriptingProviderInputReadyState.NotReadyForInput:
			return ScriptingProviderExecuteResult.InvalidScriptInput

		if self.input_ready_state == ScriptingProviderInputReadyState.ReadyForScriptProgramInput:
			if len(text) == 0:
				return ScriptingProviderExecuteResult.SuccessfulScriptExecution
			self.input_ready_state = ScriptingProviderInputReadyState.NotReadyForInput
			self.interpreter.add_input(text)
			return ScriptingProviderExecuteResult.SuccessfulScriptExecution

		try:
			result = code.compile_command(text)
		except:
			result = False

		if result is None:
			# Command is not complete, ask for more input
			return ScriptingProviderExecuteResult.IncompleteScriptInput

		self.input_ready_state = ScriptingProviderInputReadyState.NotReadyForInput
		self.interpreter.execute(text)
		return ScriptingProviderExecuteResult.SuccessfulScriptExecution

	@abc.abstractmethod
	def perform_set_current_binary_view(self, view):
		self.interpreter.current_view = view

	@abc.abstractmethod
	def perform_set_current_function(self, func):
		self.interpreter.current_func = func

	@abc.abstractmethod
	def perform_set_current_basic_block(self, block):
		self.interpreter.current_block = block

	@abc.abstractmethod
	def perform_set_current_address(self, addr):
		self.interpreter.current_addr = addr

	@abc.abstractmethod
	def perform_set_current_selection(self, begin, end):
		self.interpreter.current_selection_begin = begin
		self.interpreter.current_selection_end = end


class PythonScriptingProvider(ScriptingProvider):
	name = "Python"
	instance_class = PythonScriptingInstance


PythonScriptingProvider().register()
# Wrap stdin/stdout/stderr for Python scripting provider implementation
original_stdin = sys.stdin
original_stdout = sys.stdout
original_stderr = sys.stderr

sys.stdin = _PythonScriptingInstanceInput(sys.stdin)
sys.stdout = _PythonScriptingInstanceOutput(sys.stdout, False)
sys.stderr = _PythonScriptingInstanceOutput(sys.stderr, True)<|MERGE_RESOLUTION|>--- conflicted
+++ resolved
@@ -540,17 +540,12 @@
 						self.locals["current_address"] = self.active_addr
 						self.locals["here"] = self.active_addr
 						self.locals["current_selection"] = (self.active_selection_begin, self.active_selection_end)
-<<<<<<< HEAD
-						self.locals["current_llil"] = self.active_func.low_level_il
-						self.locals["current_mlil"] = self.active_func.medium_level_il
-=======
 						if self.active_func == None:
 							self.locals["current_llil"] = None
 							self.locals["current_mlil"] = None
 						else:
 							self.locals["current_llil"] = self.active_func.low_level_il
 							self.locals["current_mlil"] = self.active_func.medium_level_il
->>>>>>> af062c56
 
 						self.interpreter.runsource(code)
 
