--- conflicted
+++ resolved
@@ -33,14 +33,10 @@
     "examples/mlil_lifter",
     "examples/hlil_visitor",
     "examples/hlil_lifter",
-<<<<<<< HEAD
-    "examples/template",
-    "examples/guid_data_renderer",
-=======
     "examples/pdb-ng",
     "examples/pdb-ng/demo",
     "examples/template"
->>>>>>> 87b1470b
+    "examples/guid_data_renderer",
 ]
 
 [profile.release]
