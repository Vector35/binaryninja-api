--- conflicted
+++ resolved
@@ -23,12 +23,8 @@
     pub function: Ref<MediumLevelILFunction<I>>,
     pub address: u64,
     pub index: usize,
-<<<<<<< HEAD
+    pub size: usize,
     pub kind: MediumLevelILInstructionKind<I>,
-=======
-    pub size: usize,
-    pub kind: MediumLevelILInstructionKind,
->>>>>>> 87b1470b
 }
 
 #[derive(Debug, Copy, Clone, IntoStaticStr)]
@@ -756,30 +752,8 @@
             MLIL_TRAP => Op::Trap(Trap {
                 vector: op.operands[0],
             }),
-<<<<<<< HEAD
             _ => return I::Instruction::from_operation(op).map(Op::Form),
         })
-=======
-            // translated directly into a list for Expression or Variables
-            // TODO MLIL_MEMORY_INTRINSIC_SSA needs to be handled properly
-            MLIL_CALL_OUTPUT
-            | MLIL_CALL_PARAM
-            | MLIL_CALL_PARAM_SSA
-            | MLIL_CALL_OUTPUT_SSA
-            | MLIL_MEMORY_INTRINSIC_OUTPUT_SSA
-            | MLIL_MEMORY_INTRINSIC_SSA => {
-                unreachable!()
-            }
-        };
-
-        Self {
-            function,
-            address: op.address,
-            index,
-            size: op.size,
-            kind,
-        }
->>>>>>> 87b1470b
     }
 
     pub fn lift(
@@ -902,6 +876,7 @@
             function,
             address: op.address,
             index,
+            size: op.size,
             kind,
         }
     }
@@ -910,12 +885,8 @@
             function: self.function.clone(),
             address: self.address,
             index: self.index,
-<<<<<<< HEAD
+            size: self.size,
             kind: self.kind.lift(self),
-=======
-            size: self.size,
-            kind,
->>>>>>> 87b1470b
         }
     }
     pub fn name(&self) -> &'static str {
