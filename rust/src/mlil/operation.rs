use std::collections::HashMap;

use binaryninjacore_sys::BNFromVariableIdentifier;
use binaryninjacore_sys::BNGetMediumLevelILByIndex;
use binaryninjacore_sys::BNMediumLevelILInstruction;
use binaryninjacore_sys::BNMediumLevelILOperation;

use crate::rc::Ref;
use crate::types;
use crate::types::ILIntrinsic;
use crate::types::RegisterValue;
use crate::types::RegisterValueType;
use crate::types::{SSAVariable, Variable};

use super::{MediumLevelILFunction, MediumLevelILInstruction, MediumLevelILLiftedInstruction};

pub enum MediumLevelILOperand {
    ConstantData(types::ConstantData),
    Intrinsic(ILIntrinsic),
    Expr(MediumLevelILInstruction),
    ExprList(OperandExprList),
    Float(f64),
    Int(u64),
    IntList(OperandList),
    TargetMap(OperandDubleList),
    Var(Variable),
    VarList(OperandVariableList),
    VarSsa(SSAVariable),
    VarSsaList(OperandSSAVariableList),
}

// Iterator for the get_list, this is better then a inline iterator because
// this also implement ExactSizeIterator, what a inline iterator does not.
pub struct OperandList {
    function: Ref<MediumLevelILFunction>,
    remaining: usize,
    next_node_idx: Option<usize>,

    current_node: core::array::IntoIter<u64, 4>,
}
impl OperandList {
    fn new(function: &MediumLevelILFunction, idx: usize, number: usize) -> Self {
        // alternative to core::array::IntoIter::empty();
        let mut iter = [0; 4].into_iter();
        for _ in 0..4 {
            let _ = iter.next();
        }
        Self {
            function: function.to_owned(),
            remaining: number,
            next_node_idx: Some(idx),
            current_node: iter,
        }
    }
    fn duble(self) -> OperandDubleList {
        assert_eq!(self.len() % 2, 0);
        OperandDubleList(self)
    }
    fn map_expr(self) -> OperandExprList {
        OperandExprList(self)
    }
    fn map_var(self) -> OperandVariableList {
        OperandVariableList(self)
    }
    fn map_ssa_var(self) -> OperandSSAVariableList {
        OperandSSAVariableList(self.duble())
    }
}
impl Iterator for OperandList {
    type Item = u64;

    fn next(&mut self) -> Option<Self::Item> {
        // if there is an item in this node, return it
        if let Some(current_node) = self.current_node.next() {
            return Some(current_node);
        }

        // no more items to fetch
        if self.remaining == 0 {
            return None;
        }

        // otherwise get the next node
        let next_idx = self.next_node_idx?;
        let node = unsafe { BNGetMediumLevelILByIndex(self.function.handle, next_idx) };
        assert_eq!(node.operation, BNMediumLevelILOperation::MLIL_UNDEF);

        // each node contains at most 4, the last is reserved to next node idx
        let consume = if self.remaining > 4 {
            // there are more nodes after this one
            self.next_node_idx = Some(node.operands[4] as usize);
            self.remaining -= 4;
            &node.operands[0..4]
        } else {
            // last part of the list, there is no next node
            self.next_node_idx = None;
            let nodes = &node.operands[0..self.remaining];
            self.remaining = 0;
            nodes
        };
        // the iter need to have a space of 4, but we may have less then that,
        // solution is create a dummy elements at the start and discard it
        let mut nodes = [0; 4];
        let dummy_values = 4 - consume.len();
        nodes[dummy_values..4].copy_from_slice(consume);
        self.current_node = nodes.into_iter();
        for _ in 0..dummy_values {
            let _ = self.current_node.next();
        }

        self.current_node.next()
    }

    fn size_hint(&self) -> (usize, Option<usize>) {
        (self.len(), Some(self.len()))
    }
}
impl ExactSizeIterator for OperandList {
    fn len(&self) -> usize {
        self.remaining + self.current_node.len()
    }
}

// Iterator similar to OperationList, but returns two elements
pub struct OperandDubleList(OperandList);
impl Iterator for OperandDubleList {
    type Item = (u64, u64);

    fn next(&mut self) -> Option<Self::Item> {
        let first = self.0.next()?;
        let second = self.0.next().unwrap();
        Some((first, second))
    }

    fn size_hint(&self) -> (usize, Option<usize>) {
        (self.len(), Some(self.len()))
    }
}
impl ExactSizeIterator for OperandDubleList {
    fn len(&self) -> usize {
        self.0.len() / 2
    }
}

pub struct OperandExprList(OperandList);
impl Iterator for OperandExprList {
    type Item = MediumLevelILInstruction;

    fn next(&mut self) -> Option<Self::Item> {
        self.0
            .next()
            .map(|idx| get_operation(&self.0.function, idx as usize))
    }

    fn size_hint(&self) -> (usize, Option<usize>) {
        (self.0.len(), Some(self.0.len()))
    }
}
impl ExactSizeIterator for OperandExprList {
    fn len(&self) -> usize {
        self.0.len()
    }
}

pub struct OperandVariableList(OperandList);
impl Iterator for OperandVariableList {
    type Item = Variable;

    fn next(&mut self) -> Option<Self::Item> {
        self.0.next().map(get_var)
    }

    fn size_hint(&self) -> (usize, Option<usize>) {
        (self.0.len(), Some(self.0.len()))
    }
}
impl ExactSizeIterator for OperandVariableList {
    fn len(&self) -> usize {
        self.0.len()
    }
}

pub struct OperandSSAVariableList(OperandDubleList);
impl Iterator for OperandSSAVariableList {
    type Item = SSAVariable;

    fn next(&mut self) -> Option<Self::Item> {
        self.0.next().map(|(id, version)| {
            let raw = unsafe { BNFromVariableIdentifier(id) };
            let var = unsafe { Variable::from_raw(raw) };
            SSAVariable::new(var, version as usize)
        })
    }

    fn size_hint(&self) -> (usize, Option<usize>) {
        (self.len(), Some(self.len()))
    }
}
impl ExactSizeIterator for OperandSSAVariableList {
    fn len(&self) -> usize {
        self.0.len()
    }
}

fn get_float(value: u64, size: usize) -> f64 {
    match size {
        4 => f32::from_bits(value as u32) as f64,
        8 => f64::from_bits(value),
        // TODO how to handle this value?
        size => todo!("float size {}", size),
    }
}

fn get_constant_data(
    function: &MediumLevelILFunction,
    state: u64,
    value: u64,
    size: usize,
) -> types::ConstantData {
    types::ConstantData::new(
        function.get_function(),
        RegisterValue::new(
            RegisterValueType::from_raw_value(state as u32).unwrap(),
            value as i64,
            0,
            size,
        ),
    )
}

fn get_intrinsic(function: &MediumLevelILFunction, idx: u32) -> ILIntrinsic {
    ILIntrinsic::new(function.get_function().arch(), idx)
}

fn get_operation(function: &MediumLevelILFunction, idx: usize) -> MediumLevelILInstruction {
    function.instruction_from_idx(idx)
}

fn get_raw_operation(function: &MediumLevelILFunction, idx: usize) -> BNMediumLevelILInstruction {
    unsafe { BNGetMediumLevelILByIndex(function.handle, idx) }
}

fn get_var(id: u64) -> Variable {
    unsafe { Variable::from_raw(BNFromVariableIdentifier(id)) }
}

fn get_var_ssa(id: u64, version: usize) -> SSAVariable {
    let raw = unsafe { BNFromVariableIdentifier(id) };
    let var = unsafe { Variable::from_raw(raw) };
    SSAVariable::new(var, version)
}

fn get_call_list(
    function: &MediumLevelILFunction,
    op_type: BNMediumLevelILOperation,
    idx: usize,
) -> OperandVariableList {
    let op = unsafe { BNGetMediumLevelILByIndex(function.handle, idx) };
    assert_eq!(op.operation, op_type);
    OperandList::new(function, op.operands[1] as usize, op.operands[0] as usize).map_var()
}

fn get_call_exprs(
    function: &MediumLevelILFunction,
    op_type: BNMediumLevelILOperation,
    idx: usize,
) -> OperandExprList {
    let op = unsafe { BNGetMediumLevelILByIndex(function.handle, idx) };
    assert_eq!(op.operation, op_type);
    OperandList::new(function, op.operands[1] as usize, op.operands[0] as usize).map_expr()
}

fn get_call_output(function: &MediumLevelILFunction, idx: usize) -> OperandVariableList {
    get_call_list(function, BNMediumLevelILOperation::MLIL_CALL_OUTPUT, idx)
}

fn get_call_params(function: &MediumLevelILFunction, idx: usize) -> OperandExprList {
    get_call_exprs(function, BNMediumLevelILOperation::MLIL_CALL_PARAM, idx)
}

fn get_call_list_ssa(
    function: &MediumLevelILFunction,
    op_type: BNMediumLevelILOperation,
    idx: usize,
) -> OperandSSAVariableList {
    let op = get_raw_operation(function, idx);
    assert_eq!(op.operation, op_type);
    OperandList::new(function, op.operands[2] as usize, op.operands[1] as usize).map_ssa_var()
}

fn get_call_exprs_ssa(
    function: &MediumLevelILFunction,
    op_type: BNMediumLevelILOperation,
    idx: usize,
) -> OperandExprList {
    let op = get_raw_operation(function, idx);
    assert_eq!(op.operation, op_type);
    OperandList::new(function, op.operands[2] as usize, op.operands[1] as usize).map_expr()
}

fn get_call_output_ssa(function: &MediumLevelILFunction, idx: usize) -> OperandSSAVariableList {
    get_call_list_ssa(
        function,
        BNMediumLevelILOperation::MLIL_CALL_OUTPUT_SSA,
        idx,
    )
}

fn get_call_params_ssa(function: &MediumLevelILFunction, idx: usize) -> OperandExprList {
    get_call_exprs_ssa(function, BNMediumLevelILOperation::MLIL_CALL_PARAM_SSA, idx)
}

// NOP, NORET, BP, UNDEF, UNIMPL
#[derive(Clone, Debug, Hash, PartialEq, Eq)]
pub struct NoArgs {
    pub function: Ref<MediumLevelILFunction>,
    pub address: u64,
}

impl NoArgs {
    pub(crate) fn new(function: Ref<MediumLevelILFunction>, address: u64) -> Self {
        Self { function, address }
    }
    // NOTE self is not required, it's present just in case data is added to
    // the struct in the future
    pub fn operands(&self) -> impl Iterator<Item = (&'static str, MediumLevelILOperand)> + '_ {
        [].into_iter()
    }
}

// IF
#[derive(Clone)]
pub struct MediumLevelILOperationIf {
    pub function: Ref<MediumLevelILFunction>,
    pub address: u64,
    condition: usize,
    dest_true: u64,
    dest_false: u64,
}
#[derive(Clone, Debug, PartialEq)]
pub struct LiftedIf {
    pub function: Ref<MediumLevelILFunction>,
    pub address: u64,
    pub condition: Box<MediumLevelILLiftedInstruction>,
    pub dest_true: u64,
    pub dest_false: u64,
}
impl MediumLevelILOperationIf {
    pub(crate) fn new(
        function: Ref<MediumLevelILFunction>,
        address: u64,
        condition: usize,
        dest_true: u64,
        dest_false: u64,
    ) -> Self {
        Self {
            function,
            address,
            condition,
            dest_true,
            dest_false,
        }
    }
    pub fn condition(&self) -> MediumLevelILInstruction {
        get_operation(&self.function, self.condition)
    }
    pub fn dest_true(&self) -> u64 {
        self.dest_true
    }
    pub fn dest_false(&self) -> u64 {
        self.dest_false
    }
    pub fn lift(&self) -> LiftedIf {
        LiftedIf {
            function: self.function.clone(),
            address: self.address,
            condition: Box::new(self.condition().lift()),
            dest_true: self.dest_true(),
            dest_false: self.dest_false(),
        }
    }
    pub fn operands(&self) -> impl Iterator<Item = (&'static str, MediumLevelILOperand)> + '_ {
        use MediumLevelILOperand::*;
        (0..3).map(move |i| match i {
            0 => ("condition", Expr(self.condition())),
            1 => ("dest_true", Int(self.dest_true())),
            2 => ("dest_false", Int(self.dest_false())),
            _ => unreachable!(),
        })
    }
}

// FLOAT_CONST
#[derive(Clone, Debug, PartialEq)]
pub struct FloatConst {
    pub function: Ref<MediumLevelILFunction>,
    pub address: u64,
    pub constant: f64,
}
impl FloatConst {
    pub(crate) fn new(
        function: Ref<MediumLevelILFunction>,
        address: u64,
        constant: u64,
        size: usize,
    ) -> Self {
        Self {
            function,
            address,
            constant: get_float(constant, size),
        }
    }
    pub fn constant(&self) -> f64 {
        self.constant
    }
    pub fn operands(&self) -> impl Iterator<Item = (&'static str, MediumLevelILOperand)> + '_ {
        (0..1).map(move |i| match i {
            0 => ("constant", MediumLevelILOperand::Float(self.constant())),
            _ => unreachable!(),
        })
    }
}

// CONST, CONST_PTR, IMPORT
#[derive(Clone, Debug, Hash, PartialEq, Eq)]
pub struct Constant {
    pub function: Ref<MediumLevelILFunction>,
    pub address: u64,
    pub constant: u64,
}
impl Constant {
    pub(crate) fn new(function: Ref<MediumLevelILFunction>, address: u64, constant: u64) -> Self {
        Self {
            function,
            address,
            constant,
        }
    }
    pub fn constant(&self) -> u64 {
        self.constant
    }
    pub fn operands(&self) -> impl Iterator<Item = (&'static str, MediumLevelILOperand)> + '_ {
        (0..1).map(move |i| match i {
            0 => ("constant", MediumLevelILOperand::Int(self.constant())),
            _ => unreachable!(),
        })
    }
}

// EXTERN_PTR
#[derive(Clone, Debug, Hash, PartialEq, Eq)]
pub struct ExternPtr {
    pub function: Ref<MediumLevelILFunction>,
    pub address: u64,
    pub constant: u64,
    pub offset: u64,
}
impl ExternPtr {
    pub(crate) fn new(
        function: Ref<MediumLevelILFunction>,
        address: u64,
        constant: u64,
        offset: u64,
    ) -> Self {
        Self {
            function,
            address,
            constant,
            offset,
        }
    }
    pub fn constant(&self) -> u64 {
        self.constant
    }
    pub fn offset(&self) -> u64 {
        self.offset
    }
    pub fn operands(&self) -> impl Iterator<Item = (&'static str, MediumLevelILOperand)> + '_ {
        (0..2).map(move |i| match i {
            0 => ("constant", MediumLevelILOperand::Int(self.constant())),
            1 => ("offset", MediumLevelILOperand::Int(self.offset())),
            _ => unreachable!(),
        })
    }
}

// CONST_DATA
#[derive(Clone)]
pub struct ConstantData {
    pub function: Ref<MediumLevelILFunction>,
    pub address: u64,
    constant_data: (u64, u64),
    size: usize,
}
#[derive(Clone, Debug, Hash, PartialEq)]
pub struct LiftedConstantData {
    pub function: Ref<MediumLevelILFunction>,
    pub address: u64,
    pub constant_data: types::ConstantData,
}
impl ConstantData {
    pub(crate) fn new(
        function: Ref<MediumLevelILFunction>,
        address: u64,
        constant_data: (u64, u64),
        size: usize,
    ) -> Self {
        Self {
            function,
            address,
            constant_data,
            size,
        }
    }
    pub fn constant_data(&self) -> types::ConstantData {
        get_constant_data(
            &self.function,
            self.constant_data.0,
            self.constant_data.1,
            self.size,
        )
    }

    pub fn lift(&self) -> LiftedConstantData {
        LiftedConstantData {
            function: self.function.clone(),
            address: self.address,
            constant_data: self.constant_data(),
        }
    }
    pub fn operands(&self) -> impl Iterator<Item = (&'static str, MediumLevelILOperand)> + '_ {
        (0..1).map(move |i| match i {
            0 => (
                "contant_data",
                MediumLevelILOperand::ConstantData(self.constant_data()),
            ),
            _ => unreachable!(),
        })
    }
}

// JUMP, RET_HINT
#[derive(Clone)]
pub struct Jump {
    pub function: Ref<MediumLevelILFunction>,
    pub address: u64,
    dest: usize,
}
#[derive(Clone, Debug, PartialEq)]
pub struct LiftedJump {
    pub function: Ref<MediumLevelILFunction>,
    pub address: u64,
    pub dest: Box<MediumLevelILLiftedInstruction>,
}
impl Jump {
    pub(crate) fn new(function: Ref<MediumLevelILFunction>, address: u64, dest: usize) -> Self {
        Self {
            function,
            address,
            dest,
        }
    }
    pub fn dest(&self) -> MediumLevelILInstruction {
        get_operation(&self.function, self.dest)
    }
    pub fn lift(&self) -> LiftedJump {
        LiftedJump {
            function: self.function.clone(),
            address: self.address,
            dest: Box::new(self.dest().lift()),
        }
    }
<<<<<<< HEAD
    pub fn operands(&self) -> impl Iterator<Item = (&'static str, MediumLevelILOperand)> + '_ {
        (0..1).map(move |i| match i {
            0 => ("dest", MediumLevelILOperand::Expr(self.dest())),
            _ => unreachable!(),
        })
=======
    pub fn operands(
        &self,
        function: &MediumLevelILFunction,
    ) -> impl Iterator<Item = (&'static str, MediumLevelILOperand)> {
        [("dest", MediumLevelILOperand::Expr(self.dest(function)))].into_iter()
>>>>>>> 2524623e
    }
}

// STORE_SSA
#[derive(Clone)]
pub struct StoreSsa {
    pub function: Ref<MediumLevelILFunction>,
    pub address: u64,
    dest: usize,
    dest_memory: u64,
    src_memory: u64,
    src: usize,
}
#[derive(Clone, Debug, PartialEq)]
pub struct LiftedStoreSsa {
    pub function: Ref<MediumLevelILFunction>,
    pub address: u64,
    pub dest: Box<MediumLevelILLiftedInstruction>,
    pub dest_memory: u64,
    pub src_memory: u64,
    pub src: Box<MediumLevelILLiftedInstruction>,
}
impl StoreSsa {
    pub(crate) fn new(
        function: Ref<MediumLevelILFunction>,
        address: u64,
        dest: usize,
        dest_memory: u64,
        src_memory: u64,
        src: usize,
    ) -> Self {
        Self {
            function,
            address,
            dest,
            dest_memory,
            src_memory,
            src,
        }
    }
    pub fn dest(&self) -> MediumLevelILInstruction {
        get_operation(&self.function, self.dest)
    }
    pub fn dest_memory(&self) -> u64 {
        self.dest_memory
    }
    pub fn src_memory(&self) -> u64 {
        self.src_memory
    }
    pub fn src(&self) -> MediumLevelILInstruction {
        get_operation(&self.function, self.src)
    }
    pub fn lift(&self) -> LiftedStoreSsa {
        LiftedStoreSsa {
            function: self.function.clone(),
            address: self.address,
            dest: Box::new(self.dest().lift()),
            dest_memory: self.dest_memory(),
            src_memory: self.src_memory(),
            src: Box::new(self.src().lift()),
        }
    }
<<<<<<< HEAD
    pub fn operands(&self) -> impl Iterator<Item = (&'static str, MediumLevelILOperand)> + '_ {
        (0..4).map(move |i| match i {
            0 => ("dest", MediumLevelILOperand::Expr(self.dest())),
            1 => ("dest_memory", MediumLevelILOperand::Int(self.dest_memory())),
            2 => ("src_memory", MediumLevelILOperand::Int(self.src_memory())),
            3 => ("src", MediumLevelILOperand::Expr(self.src())),
            _ => unreachable!(),
        })
=======
    pub fn operands(
        &self,
        function: &MediumLevelILFunction,
    ) -> impl Iterator<Item = (&'static str, MediumLevelILOperand)> {
        [
            ("dest", MediumLevelILOperand::Expr(self.dest(function))),
            ("dest_memory", MediumLevelILOperand::Int(self.dest_memory())),
            ("src_memory", MediumLevelILOperand::Int(self.src_memory())),
            ("src", MediumLevelILOperand::Expr(self.src(function))),
        ]
        .into_iter()
>>>>>>> 2524623e
    }
}

// STORE_STRUCT_SSA
#[derive(Clone)]
pub struct StoreStructSsa {
    pub function: Ref<MediumLevelILFunction>,
    pub address: u64,
    dest: usize,
    offset: u64,
    dest_memory: u64,
    src_memory: u64,
    src: usize,
}
#[derive(Clone, Debug, PartialEq)]
pub struct LiftedStoreStructSsa {
    pub function: Ref<MediumLevelILFunction>,
    pub address: u64,
    pub dest: Box<MediumLevelILLiftedInstruction>,
    pub offset: u64,
    pub dest_memory: u64,
    pub src_memory: u64,
    pub src: Box<MediumLevelILLiftedInstruction>,
}
impl StoreStructSsa {
    pub(crate) fn new(
        function: Ref<MediumLevelILFunction>,
        address: u64,
        dest: usize,
        offset: u64,
        dest_memory: u64,
        src_memory: u64,
        src: usize,
    ) -> Self {
        Self {
            function,
            address,
            dest,
            offset,
            dest_memory,
            src_memory,
            src,
        }
    }
    pub fn dest(&self) -> MediumLevelILInstruction {
        get_operation(&self.function, self.dest)
    }
    pub fn offset(&self) -> u64 {
        self.offset
    }
    pub fn dest_memory(&self) -> u64 {
        self.dest_memory
    }
    pub fn src_memory(&self) -> u64 {
        self.src_memory
    }
    pub fn src(&self) -> MediumLevelILInstruction {
        get_operation(&self.function, self.src)
    }
    pub fn lift(&self) -> LiftedStoreStructSsa {
        LiftedStoreStructSsa {
            function: self.function.clone(),
            address: self.address,
            dest: Box::new(self.dest().lift()),
            offset: self.offset(),
            dest_memory: self.dest_memory(),
            src_memory: self.src_memory(),
            src: Box::new(self.src().lift()),
        }
    }
    pub fn operands(&self) -> impl Iterator<Item = (&'static str, MediumLevelILOperand)> + '_ {
        (0..5).map(move |i| match i {
            0 => ("dest", MediumLevelILOperand::Expr(self.dest())),
            1 => ("offset", MediumLevelILOperand::Int(self.offset())),
            2 => ("dest_memory", MediumLevelILOperand::Int(self.dest_memory())),
            3 => ("src_memory", MediumLevelILOperand::Int(self.src_memory())),
            4 => ("src", MediumLevelILOperand::Expr(self.src())),
            _ => unreachable!(),
        })
    }
}

// STORE_STRUCT
#[derive(Clone)]
pub struct StoreStruct {
    pub function: Ref<MediumLevelILFunction>,
    pub address: u64,
    dest: usize,
    offset: u64,
    src: usize,
}
#[derive(Clone, Debug, PartialEq)]
pub struct LiftedStoreStruct {
    pub function: Ref<MediumLevelILFunction>,
    pub address: u64,
    pub dest: Box<MediumLevelILLiftedInstruction>,
    pub offset: u64,
    pub src: Box<MediumLevelILLiftedInstruction>,
}
impl StoreStruct {
    pub(crate) fn new(
        function: Ref<MediumLevelILFunction>,
        address: u64,
        dest: usize,
        offset: u64,
        src: usize,
    ) -> Self {
        Self {
            function,
            address,
            dest,
            offset,
            src,
        }
    }
    pub fn dest(&self) -> MediumLevelILInstruction {
        get_operation(&self.function, self.dest)
    }
    pub fn offset(&self) -> u64 {
        self.offset
    }
    pub fn src(&self) -> MediumLevelILInstruction {
        get_operation(&self.function, self.src)
    }
    pub fn lift(&self) -> LiftedStoreStruct {
        LiftedStoreStruct {
            function: self.function.clone(),
            address: self.address,
            dest: Box::new(self.dest().lift()),
            offset: self.offset(),
            src: Box::new(self.src().lift()),
        }
    }
    pub fn operands(&self) -> impl Iterator<Item = (&'static str, MediumLevelILOperand)> + '_ {
        (0..3).map(move |i| match i {
            0 => ("dest", MediumLevelILOperand::Expr(self.dest())),
            1 => ("offset", MediumLevelILOperand::Int(self.offset())),
            2 => ("src", MediumLevelILOperand::Expr(self.src())),
            _ => unreachable!(),
        })
    }
}

// STORE
#[derive(Clone)]
pub struct Store {
    pub function: Ref<MediumLevelILFunction>,
    pub address: u64,
    dest: usize,
    src: usize,
}
#[derive(Clone, Debug, PartialEq)]
pub struct LiftedStore {
    pub function: Ref<MediumLevelILFunction>,
    pub address: u64,
    pub dest: Box<MediumLevelILLiftedInstruction>,
    pub src: Box<MediumLevelILLiftedInstruction>,
}
impl Store {
    pub(crate) fn new(
        function: Ref<MediumLevelILFunction>,
        address: u64,
        dest: usize,
        src: usize,
    ) -> Self {
        Self {
            function,
            address,
            dest,
            src,
        }
    }
    pub fn dest(&self) -> MediumLevelILInstruction {
        get_operation(&self.function, self.dest)
    }
    pub fn src(&self) -> MediumLevelILInstruction {
        get_operation(&self.function, self.src)
    }
    pub fn lift(&self) -> LiftedStore {
        LiftedStore {
            function: self.function.clone(),
            address: self.address,
            dest: Box::new(self.dest().lift()),
            src: Box::new(self.src().lift()),
        }
    }
    pub fn operands(&self) -> impl Iterator<Item = (&'static str, MediumLevelILOperand)> + '_ {
        (0..2).map(move |i| match i {
            0 => ("dest", MediumLevelILOperand::Expr(self.dest())),
            1 => ("src", MediumLevelILOperand::Expr(self.src())),
            _ => unreachable!(),
        })
    }
}

// JUMP_TO
#[derive(Clone)]
pub struct JumpTo {
    pub function: Ref<MediumLevelILFunction>,
    pub address: u64,
    dest: usize,
    targets: (usize, usize),
}
#[derive(Clone, Debug, PartialEq)]
pub struct LiftedJumpTo {
    pub function: Ref<MediumLevelILFunction>,
    pub address: u64,
    pub dest: Box<MediumLevelILLiftedInstruction>,
    pub targets: HashMap<u64, u64>,
}
impl JumpTo {
    pub(crate) fn new(
        function: Ref<MediumLevelILFunction>,
        address: u64,
        dest: usize,
        targets: (usize, usize),
    ) -> Self {
        Self {
            function,
            address,
            dest,
            targets,
        }
    }
    pub fn dest(&self) -> MediumLevelILInstruction {
        get_operation(&self.function, self.dest)
    }
    pub fn targets(&self) -> OperandDubleList {
        OperandList::new(&self.function, self.targets.1, self.targets.0).duble()
    }
    pub fn lift(&self) -> LiftedJumpTo {
        LiftedJumpTo {
            function: self.function.clone(),
            address: self.address,
            dest: Box::new(self.dest().lift()),
            targets: self.targets().collect(),
        }
    }
    pub fn operands(&self) -> impl Iterator<Item = (&'static str, MediumLevelILOperand)> + '_ {
        use MediumLevelILOperand::*;
        (0..2).map(move |i| match i {
            0 => ("dest", Expr(self.dest())),
            1 => ("targets", TargetMap(self.targets())),
            _ => unreachable!(),
        })
    }
}

// GOTO
#[derive(Clone, Debug, Hash, PartialEq, Eq)]
pub struct Goto {
    pub function: Ref<MediumLevelILFunction>,
    pub address: u64,
    pub dest: u64,
}
impl Goto {
    pub(crate) fn new(function: Ref<MediumLevelILFunction>, address: u64, dest: u64) -> Self {
        Self {
            function,
            address,
            dest,
        }
    }
    pub fn dest(&self) -> u64 {
        self.dest
    }
    pub fn operands(&self) -> impl Iterator<Item = (&'static str, MediumLevelILOperand)> + '_ {
        (0..1).map(move |i| match i {
            0 => ("dest", MediumLevelILOperand::Int(self.dest())),
            _ => unreachable!(),
        })
    }
}

// FREE_VAR_SLOT
#[derive(Clone, Debug, Hash, PartialEq, Eq)]
pub struct FreeVarSlot {
    pub function: Ref<MediumLevelILFunction>,
    pub address: u64,
    pub dest: Variable,
}
impl FreeVarSlot {
    pub(crate) fn new(function: Ref<MediumLevelILFunction>, address: u64, dest: u64) -> Self {
        Self {
            function,
            address,
            dest: get_var(dest),
        }
    }
    pub fn dest(&self) -> Variable {
        self.dest
    }
    pub fn operands(&self) -> impl Iterator<Item = (&'static str, MediumLevelILOperand)> + '_ {
        (0..1).map(move |i| match i {
            0 => ("dest", MediumLevelILOperand::Var(self.dest())),
            _ => unreachable!(),
        })
    }
}

// SET_VAR_FIELD
#[derive(Clone)]
pub struct SetVarField {
    pub function: Ref<MediumLevelILFunction>,
    pub address: u64,
    dest: u64,
    offset: u64,
    src: usize,
}
#[derive(Clone, Debug, PartialEq)]
pub struct LiftedSetVarField {
    pub function: Ref<MediumLevelILFunction>,
    pub address: u64,
    pub dest: Variable,
    pub offset: u64,
    pub src: Box<MediumLevelILLiftedInstruction>,
}
impl SetVarField {
    pub(crate) fn new(
        function: Ref<MediumLevelILFunction>,
        address: u64,
        dest: u64,
        offset: u64,
        src: usize,
    ) -> Self {
        Self {
            function,
            address,
            dest,
            offset,
            src,
        }
    }
    pub fn dest(&self) -> Variable {
        get_var(self.dest)
    }
    pub fn offset(&self) -> u64 {
        self.offset
    }
    pub fn src(&self) -> MediumLevelILInstruction {
        get_operation(&self.function, self.src)
    }
    pub fn lift(&self) -> LiftedSetVarField {
        LiftedSetVarField {
            function: self.function.clone(),
            address: self.address,
            dest: self.dest(),
            offset: self.offset(),
            src: Box::new(self.src().lift()),
        }
    }
    pub fn operands(&self) -> impl Iterator<Item = (&'static str, MediumLevelILOperand)> + '_ {
        (0..3).map(move |i| match i {
            0 => ("dest", MediumLevelILOperand::Var(self.dest())),
            1 => ("offset", MediumLevelILOperand::Int(self.offset())),
            2 => ("src", MediumLevelILOperand::Expr(self.src())),

            _ => unreachable!(),
        })
    }
}

// SET_VAR
#[derive(Clone)]
pub struct SetVar {
    pub function: Ref<MediumLevelILFunction>,
    pub address: u64,
    dest: u64,
    src: usize,
}
#[derive(Clone, Debug, PartialEq)]
pub struct LiftedSetVar {
    pub function: Ref<MediumLevelILFunction>,
    pub address: u64,
    pub dest: Variable,
    pub src: Box<MediumLevelILLiftedInstruction>,
}
impl SetVar {
    pub(crate) fn new(
        function: Ref<MediumLevelILFunction>,
        address: u64,
        dest: u64,
        src: usize,
    ) -> Self {
        Self {
            function,
            address,
            dest,
            src,
        }
    }
    pub fn dest(&self) -> Variable {
        get_var(self.dest)
    }
    pub fn src(&self) -> MediumLevelILInstruction {
        get_operation(&self.function, self.src)
    }
    pub fn lift(&self) -> LiftedSetVar {
        LiftedSetVar {
            function: self.function.clone(),
            address: self.address,
            dest: self.dest(),
            src: Box::new(self.src().lift()),
        }
    }
    pub fn operands(&self) -> impl Iterator<Item = (&'static str, MediumLevelILOperand)> + '_ {
        (0..2).map(move |i| match i {
            0 => ("dest", MediumLevelILOperand::Var(self.dest())),
            1 => ("src", MediumLevelILOperand::Expr(self.src())),

            _ => unreachable!(),
        })
    }
}

// FREE_VAR_SLOT_SSA
#[derive(Clone, Debug, Hash, PartialEq, Eq)]
pub struct FreeVarSlotSsa {
    pub function: Ref<MediumLevelILFunction>,
    pub address: u64,
    pub dest: SSAVariable,
    pub prev: SSAVariable,
}
impl FreeVarSlotSsa {
    pub(crate) fn new(
        function: Ref<MediumLevelILFunction>,
        address: u64,
        dest: (u64, usize),
        prev: (u64, usize),
    ) -> Self {
        Self {
            function,
            address,
            dest: get_var_ssa(dest.0, dest.1),
            prev: get_var_ssa(prev.0, prev.1),
        }
    }
    pub fn dest(&self) -> SSAVariable {
        self.dest
    }
    pub fn prev(&self) -> SSAVariable {
        self.prev
    }
    pub fn lift(&self) -> FreeVarSlotSsa {
        FreeVarSlotSsa {
            function: self.function.clone(),
            address: self.address,
            dest: self.dest(),
            prev: self.prev(),
        }
    }
    pub fn operands(&self) -> impl Iterator<Item = (&'static str, MediumLevelILOperand)> + '_ {
        (0..2).map(move |i| match i {
            0 => ("dest", MediumLevelILOperand::VarSsa(self.dest())),
            1 => ("prev", MediumLevelILOperand::VarSsa(self.prev())),

            _ => unreachable!(),
        })
    }
}

// SET_VAR_SSA_FIELD, SET_VAR_ALIASED_FIELD
#[derive(Clone)]
pub struct SetVarSsaField {
    pub function: Ref<MediumLevelILFunction>,
    pub address: u64,
    dest: (u64, usize),
    prev: (u64, usize),
    offset: u64,
    src: usize,
}
#[derive(Clone, Debug, PartialEq)]
pub struct LiftedSetVarSsaField {
    pub function: Ref<MediumLevelILFunction>,
    pub address: u64,
    pub dest: SSAVariable,
    pub prev: SSAVariable,
    pub offset: u64,
    pub src: Box<MediumLevelILLiftedInstruction>,
}
impl SetVarSsaField {
    pub(crate) fn new(
        function: Ref<MediumLevelILFunction>,
        address: u64,
        dest: (u64, usize),
        prev: (u64, usize),
        offset: u64,
        src: usize,
    ) -> Self {
        Self {
            function,
            address,
            dest,
            prev,
            offset,
            src,
        }
    }
    pub fn dest(&self) -> SSAVariable {
        get_var_ssa(self.dest.0, self.dest.1)
    }
    pub fn prev(&self) -> SSAVariable {
        get_var_ssa(self.prev.0, self.prev.1)
    }
    pub fn offset(&self) -> u64 {
        self.offset
    }
    pub fn src(&self) -> MediumLevelILInstruction {
        get_operation(&self.function, self.src)
    }
    pub fn lift(&self) -> LiftedSetVarSsaField {
        LiftedSetVarSsaField {
            function: self.function.clone(),
            address: self.address,
            dest: self.dest(),
            prev: self.prev(),
            offset: self.offset(),
            src: Box::new(self.src().lift()),
        }
    }
    pub fn operands(&self) -> impl Iterator<Item = (&'static str, MediumLevelILOperand)> + '_ {
        (0..4).map(move |i| match i {
            0 => ("dest", MediumLevelILOperand::VarSsa(self.dest())),
            1 => ("prev", MediumLevelILOperand::VarSsa(self.prev())),
            2 => ("offset", MediumLevelILOperand::Int(self.offset())),
            3 => ("src", MediumLevelILOperand::Expr(self.src())),

            _ => unreachable!(),
        })
    }
}

// SET_VAR_ALIASED
#[derive(Clone)]
pub struct SetVarAliased {
    pub function: Ref<MediumLevelILFunction>,
    pub address: u64,
    dest: (u64, usize),
    prev: (u64, usize),
    src: usize,
}
#[derive(Clone, Debug, PartialEq)]
pub struct LiftedSetVarAliased {
    pub function: Ref<MediumLevelILFunction>,
    pub address: u64,
    pub dest: SSAVariable,
    pub prev: SSAVariable,
    pub src: Box<MediumLevelILLiftedInstruction>,
}
impl SetVarAliased {
    pub(crate) fn new(
        function: Ref<MediumLevelILFunction>,
        address: u64,
        dest: (u64, usize),
        prev: (u64, usize),
        src: usize,
    ) -> Self {
        Self {
            function,
            address,
            dest,
            prev,
            src,
        }
    }
    pub fn dest(&self) -> SSAVariable {
        get_var_ssa(self.dest.0, self.dest.1)
    }
    pub fn prev(&self) -> SSAVariable {
        get_var_ssa(self.prev.0, self.prev.1)
    }
    pub fn src(&self) -> MediumLevelILInstruction {
        get_operation(&self.function, self.src)
    }
    pub fn lift(&self) -> LiftedSetVarAliased {
        LiftedSetVarAliased {
            function: self.function.clone(),
            address: self.address,
            dest: self.dest(),
            prev: self.prev(),
            src: Box::new(self.src().lift()),
        }
    }
    pub fn operands(&self) -> impl Iterator<Item = (&'static str, MediumLevelILOperand)> + '_ {
        (0..3).map(move |i| match i {
            0 => ("dest", MediumLevelILOperand::VarSsa(self.dest())),
            1 => ("prev", MediumLevelILOperand::VarSsa(self.prev())),
            2 => ("src", MediumLevelILOperand::Expr(self.src())),

            _ => unreachable!(),
        })
    }
}

// SET_VAR_SSA
#[derive(Clone)]
pub struct SetVarSsa {
    pub function: Ref<MediumLevelILFunction>,
    pub address: u64,
    dest: (u64, usize),
    src: usize,
}
#[derive(Clone, Debug, PartialEq)]
pub struct LiftedSetVarSsa {
    pub function: Ref<MediumLevelILFunction>,
    pub address: u64,
    pub dest: SSAVariable,
    pub src: Box<MediumLevelILLiftedInstruction>,
}
impl SetVarSsa {
    pub(crate) fn new(
        function: Ref<MediumLevelILFunction>,
        address: u64,
        dest: (u64, usize),
        src: usize,
    ) -> Self {
        Self {
            function,
            address,
            dest,
            src,
        }
    }
    pub fn dest(&self) -> SSAVariable {
        get_var_ssa(self.dest.0, self.dest.1)
    }
    pub fn src(&self) -> MediumLevelILInstruction {
        get_operation(&self.function, self.src)
    }
    pub fn lift(&self) -> LiftedSetVarSsa {
        LiftedSetVarSsa {
            function: self.function.clone(),
            address: self.address,
            dest: self.dest(),
            src: Box::new(self.src().lift()),
        }
    }
    pub fn operands(&self) -> impl Iterator<Item = (&'static str, MediumLevelILOperand)> + '_ {
        (0..2).map(move |i| match i {
            0 => ("dest", MediumLevelILOperand::VarSsa(self.dest())),
            1 => ("src", MediumLevelILOperand::Expr(self.src())),

            _ => unreachable!(),
        })
    }
}

// VAR_PHI
#[derive(Clone)]
pub struct VarPhi {
    pub function: Ref<MediumLevelILFunction>,
    pub address: u64,
    dest: (u64, usize),
    src: (usize, usize),
}
#[derive(Clone, Debug, Hash, PartialEq, Eq)]
pub struct LiftedVarPhi {
    pub function: Ref<MediumLevelILFunction>,
    pub address: u64,
    pub dest: SSAVariable,
    pub src: Vec<SSAVariable>,
}
impl VarPhi {
    pub(crate) fn new(
        function: Ref<MediumLevelILFunction>,
        address: u64,
        dest: (u64, usize),
        src: (usize, usize),
    ) -> Self {
        Self {
            function,
            address,
            dest,
            src,
        }
    }
    pub fn dest(&self) -> SSAVariable {
        get_var_ssa(self.dest.0, self.dest.1)
    }
    pub fn src(&self) -> OperandSSAVariableList {
        OperandList::new(&self.function, self.src.1, self.src.0).map_ssa_var()
    }
    pub fn lift(&self) -> LiftedVarPhi {
        LiftedVarPhi {
            function: self.function.clone(),
            address: self.address,
            dest: self.dest(),
            src: self.src().collect(),
        }
    }
    pub fn operands(&self) -> impl Iterator<Item = (&'static str, MediumLevelILOperand)> + '_ {
        (0..2).map(move |i| match i {
            0 => ("dest", MediumLevelILOperand::VarSsa(self.dest())),
            1 => ("src", MediumLevelILOperand::VarSsaList(self.src())),

            _ => unreachable!(),
        })
    }
}

// MEM_PHI
#[derive(Clone)]
pub struct MemPhi {
    pub function: Ref<MediumLevelILFunction>,
    pub address: u64,
    dest_memory: u64,
    src_memory: (usize, usize),
}
#[derive(Clone, Debug, Hash, PartialEq, Eq)]
pub struct LiftedMemPhi {
    pub function: Ref<MediumLevelILFunction>,
    pub address: u64,
    pub dest_memory: u64,
    pub src_memory: Vec<u64>,
}
impl MemPhi {
    pub(crate) fn new(
        function: Ref<MediumLevelILFunction>,
        address: u64,
        dest_memory: u64,
        src_memory: (usize, usize),
    ) -> Self {
        Self {
            function,
            address,
            dest_memory,
            src_memory,
        }
    }
    pub fn dest_memory(&self) -> u64 {
        self.dest_memory
    }
    pub fn src_memory(&self) -> OperandList {
        OperandList::new(&self.function, self.src_memory.1, self.src_memory.0)
    }
    pub fn lift(&self) -> LiftedMemPhi {
        LiftedMemPhi {
            function: self.function.clone(),
            address: self.address,
            dest_memory: self.dest_memory(),
            src_memory: self.src_memory().collect(),
        }
    }
    pub fn operands(&self) -> impl Iterator<Item = (&'static str, MediumLevelILOperand)> + '_ {
        use MediumLevelILOperand::*;
        (0..2).map(move |i| match i {
            0 => ("dest_memory", Int(self.dest_memory())),
            1 => ("src_memory", IntList(self.src_memory())),

            _ => unreachable!(),
        })
    }
}

// VAR_SPLIT
#[derive(Clone, Debug, Hash, PartialEq, Eq)]
pub struct VarSplit {
    pub function: Ref<MediumLevelILFunction>,
    pub address: u64,
    pub high: Variable,
    pub low: Variable,
}
impl VarSplit {
    pub(crate) fn new(
        function: Ref<MediumLevelILFunction>,
        address: u64,
        high: u64,
        low: u64,
    ) -> Self {
        Self {
            function,
            address,
            high: get_var(high),
            low: get_var(low),
        }
    }
    pub fn high(&self) -> Variable {
        self.high
    }
    pub fn low(&self) -> Variable {
        self.low
    }
    pub fn lift(&self) -> VarSplit {
        VarSplit {
            function: self.function.clone(),
            address: self.address,
            high: self.high(),
            low: self.low(),
        }
    }
    pub fn operands(&self) -> impl Iterator<Item = (&'static str, MediumLevelILOperand)> + '_ {
        (0..2).map(move |i| match i {
            0 => ("high", MediumLevelILOperand::Var(self.high())),
            1 => ("low", MediumLevelILOperand::Var(self.low())),

            _ => unreachable!(),
        })
    }
}

// SET_VAR_SPLIT
#[derive(Clone)]
pub struct SetVarSplit {
    pub function: Ref<MediumLevelILFunction>,
    pub address: u64,
    high: u64,
    low: u64,
    src: usize,
}
#[derive(Clone, Debug, PartialEq)]
pub struct LiftedSetVarSplit {
    pub function: Ref<MediumLevelILFunction>,
    pub address: u64,
    pub high: Variable,
    pub low: Variable,
    pub src: Box<MediumLevelILLiftedInstruction>,
}
impl SetVarSplit {
    pub(crate) fn new(
        function: Ref<MediumLevelILFunction>,
        address: u64,
        high: u64,
        low: u64,
        src: usize,
    ) -> Self {
        Self {
            function,
            address,
            high,
            low,
            src,
        }
    }
    pub fn high(&self) -> Variable {
        get_var(self.high)
    }
    pub fn low(&self) -> Variable {
        get_var(self.low)
    }
    pub fn src(&self) -> MediumLevelILInstruction {
        get_operation(&self.function, self.src)
    }
    pub fn lift(&self) -> LiftedSetVarSplit {
        LiftedSetVarSplit {
            function: self.function.clone(),
            address: self.address,
            high: self.high(),
            low: self.low(),
            src: Box::new(self.src().lift()),
        }
    }
    pub fn operands(&self) -> impl Iterator<Item = (&'static str, MediumLevelILOperand)> + '_ {
        (0..3).map(move |i| match i {
            0 => ("high", MediumLevelILOperand::Var(self.high())),
            1 => ("low", MediumLevelILOperand::Var(self.low())),
            2 => ("src", MediumLevelILOperand::Expr(self.src())),

            _ => unreachable!(),
        })
    }
}

// VAR_SPLIT_SSA
#[derive(Clone, Debug, Hash, PartialEq, Eq)]
pub struct VarSplitSsa {
    pub function: Ref<MediumLevelILFunction>,
    pub address: u64,
    pub high: SSAVariable,
    pub low: SSAVariable,
}
impl VarSplitSsa {
    pub(crate) fn new(
        function: Ref<MediumLevelILFunction>,
        address: u64,
        high: (u64, usize),
        low: (u64, usize),
    ) -> Self {
        Self {
            function,
            address,
            high: get_var_ssa(high.0, high.1),
            low: get_var_ssa(low.0, low.1),
        }
    }
    pub fn high(&self) -> SSAVariable {
        self.high
    }
    pub fn low(&self) -> SSAVariable {
        self.low
    }
    pub fn lift(&self) -> VarSplitSsa {
        VarSplitSsa {
            function: self.function.clone(),
            address: self.address,
            high: self.high(),
            low: self.low(),
        }
    }
    pub fn operands(&self) -> impl Iterator<Item = (&'static str, MediumLevelILOperand)> + '_ {
        (0..2).map(move |i| match i {
            0 => ("high", MediumLevelILOperand::VarSsa(self.high())),
            1 => ("low", MediumLevelILOperand::VarSsa(self.low())),

            _ => unreachable!(),
        })
    }
}

// SET_VAR_SPLIT_SSA
#[derive(Clone)]
pub struct SetVarSplitSsa {
    pub function: Ref<MediumLevelILFunction>,
    pub address: u64,
    high: (u64, usize),
    low: (u64, usize),
    src: usize,
}
#[derive(Clone, Debug, PartialEq)]
pub struct LiftedSetVarSplitSsa {
    pub function: Ref<MediumLevelILFunction>,
    pub address: u64,
    pub high: SSAVariable,
    pub low: SSAVariable,
    pub src: Box<MediumLevelILLiftedInstruction>,
}
impl SetVarSplitSsa {
    pub(crate) fn new(
        function: Ref<MediumLevelILFunction>,
        address: u64,
        high: (u64, usize),
        low: (u64, usize),
        src: usize,
    ) -> Self {
        Self {
            function,
            address,
            high,
            low,
            src,
        }
    }
    pub fn high(&self) -> SSAVariable {
        get_var_ssa(self.high.0, self.high.1)
    }
    pub fn low(&self) -> SSAVariable {
        get_var_ssa(self.low.0, self.low.1)
    }
    pub fn src(&self) -> MediumLevelILInstruction {
        get_operation(&self.function, self.src)
    }
    pub fn lift(&self) -> LiftedSetVarSplitSsa {
        LiftedSetVarSplitSsa {
            function: self.function.clone(),
            address: self.address,
            high: self.high(),
            low: self.low(),
            src: Box::new(self.src().lift()),
        }
    }
    pub fn operands(&self) -> impl Iterator<Item = (&'static str, MediumLevelILOperand)> + '_ {
        (0..3).map(move |i| match i {
            0 => ("high", MediumLevelILOperand::VarSsa(self.high())),
            1 => ("low", MediumLevelILOperand::VarSsa(self.low())),
            2 => ("src", MediumLevelILOperand::Expr(self.src())),

            _ => unreachable!(),
        })
    }
}

// ADD, SUB, AND, OR, XOR, LSL, LSR, ASR, ROL, ROR, MUL, MULU_DP, MULS_DP, DIVU, DIVU_DP, DIVS, DIVS_DP, MODU, MODU_DP, MODS, MODS_DP, CMP_E, CMP_NE, CMP_SLT, CMP_ULT, CMP_SLE, CMP_ULE, CMP_SGE, CMP_UGE, CMP_SGT, CMP_UGT, TEST_BIT, ADD_OVERFLOW, FCMP_E, FCMP_NE, FCMP_LT, FCMP_LE, FCMP_GE, FCMP_GT, FCMP_O, FCMP_UO, FADD, FSUB, FMUL, FDIV
#[derive(Clone)]
pub struct BinaryOp {
    pub function: Ref<MediumLevelILFunction>,
    pub address: u64,
    left: usize,
    right: usize,
}
#[derive(Clone, Debug, PartialEq)]
pub struct LiftedBinaryOp {
    pub function: Ref<MediumLevelILFunction>,
    pub address: u64,
    pub left: Box<MediumLevelILLiftedInstruction>,
    pub right: Box<MediumLevelILLiftedInstruction>,
}
impl BinaryOp {
    pub(crate) fn new(
        function: Ref<MediumLevelILFunction>,
        address: u64,
        left: usize,
        right: usize,
    ) -> Self {
        Self {
            function,
            address,
            left,
            right,
        }
    }
    pub fn left(&self) -> MediumLevelILInstruction {
        get_operation(&self.function, self.left)
    }
    pub fn right(&self) -> MediumLevelILInstruction {
        get_operation(&self.function, self.right)
    }
    pub fn lift(&self) -> LiftedBinaryOp {
        LiftedBinaryOp {
            function: self.function.clone(),
            address: self.address,
            left: Box::new(self.left().lift()),
            right: Box::new(self.right().lift()),
        }
    }
    pub fn operands(&self) -> impl Iterator<Item = (&'static str, MediumLevelILOperand)> + '_ {
        (0..2).map(move |i| match i {
            0 => ("left", MediumLevelILOperand::Expr(self.left())),
            1 => ("right", MediumLevelILOperand::Expr(self.right())),

            _ => unreachable!(),
        })
    }
}

// ADC, SBB, RLC, RRC
#[derive(Clone)]
pub struct BinaryOpCarry {
    pub function: Ref<MediumLevelILFunction>,
    pub address: u64,
    left: usize,
    right: usize,
    carry: usize,
}
#[derive(Clone, Debug, PartialEq)]
pub struct LiftedBinaryOpCarry {
    pub function: Ref<MediumLevelILFunction>,
    pub address: u64,
    pub left: Box<MediumLevelILLiftedInstruction>,
    pub right: Box<MediumLevelILLiftedInstruction>,
    pub carry: Box<MediumLevelILLiftedInstruction>,
}
impl BinaryOpCarry {
    pub(crate) fn new(
        function: Ref<MediumLevelILFunction>,
        address: u64,
        left: usize,
        right: usize,
        carry: usize,
    ) -> Self {
        Self {
            function,
            address,
            left,
            right,
            carry,
        }
    }
    pub fn left(&self) -> MediumLevelILInstruction {
        get_operation(&self.function, self.left)
    }
    pub fn right(&self) -> MediumLevelILInstruction {
        get_operation(&self.function, self.right)
    }
    pub fn carry(&self) -> MediumLevelILInstruction {
        get_operation(&self.function, self.carry)
    }
    pub fn lift(&self) -> LiftedBinaryOpCarry {
        LiftedBinaryOpCarry {
            function: self.function.clone(),
            address: self.address,
            left: Box::new(self.left().lift()),
            right: Box::new(self.right().lift()),
            carry: Box::new(self.carry().lift()),
        }
    }
    pub fn operands(&self) -> impl Iterator<Item = (&'static str, MediumLevelILOperand)> + '_ {
        (0..3).map(move |i| match i {
            0 => ("left", MediumLevelILOperand::Expr(self.left())),
            1 => ("right", MediumLevelILOperand::Expr(self.right())),
            2 => ("carry", MediumLevelILOperand::Expr(self.carry())),

            _ => unreachable!(),
        })
    }
}

// CALL, TAILCALL
#[derive(Clone)]
pub struct Call {
    pub function: Ref<MediumLevelILFunction>,
    pub address: u64,
    output: (usize, usize),
    dest: usize,
    params: (usize, usize),
}
#[derive(Clone, Debug, PartialEq)]
pub struct LiftedCall {
    pub function: Ref<MediumLevelILFunction>,
    pub address: u64,
    pub output: Vec<Variable>,
    pub dest: Box<MediumLevelILLiftedInstruction>,
    pub params: Vec<MediumLevelILLiftedInstruction>,
}
impl Call {
    pub(crate) fn new(
        function: Ref<MediumLevelILFunction>,
        address: u64,
        output: (usize, usize),
        dest: usize,
        params: (usize, usize),
    ) -> Self {
        Self {
            function,
            address,
            output,
            dest,
            params,
        }
    }
    pub fn output(&self) -> OperandVariableList {
        OperandList::new(&self.function, self.output.1, self.output.0).map_var()
    }
    pub fn dest(&self) -> MediumLevelILInstruction {
        get_operation(&self.function, self.dest)
    }
    pub fn params(&self) -> OperandExprList {
        OperandList::new(&self.function, self.params.1, self.params.0).map_expr()
    }
    pub fn lift(&self) -> LiftedCall {
        LiftedCall {
            function: self.function.clone(),
            address: self.address,
            output: self.output().collect(),
            dest: Box::new(self.dest().lift()),
            params: self.params().map(|instr| instr.lift()).collect(),
        }
    }
    pub fn operands(&self) -> impl Iterator<Item = (&'static str, MediumLevelILOperand)> + '_ {
        (0..3).map(move |i| match i {
            0 => ("output", MediumLevelILOperand::VarList(self.output())),
            1 => ("dest", MediumLevelILOperand::Expr(self.dest())),
            2 => ("params", MediumLevelILOperand::ExprList(self.params())),

            _ => unreachable!(),
        })
    }
}

// SYSCALL
#[derive(Clone)]
pub struct Syscall {
    pub function: Ref<MediumLevelILFunction>,
    pub address: u64,
    output: (usize, usize),
    params: (usize, usize),
}
#[derive(Clone, Debug, PartialEq)]
pub struct LiftedSyscallCall {
    pub function: Ref<MediumLevelILFunction>,
    pub address: u64,
    pub output: Vec<Variable>,
    pub params: Vec<MediumLevelILLiftedInstruction>,
}
impl Syscall {
    pub(crate) fn new(
        function: Ref<MediumLevelILFunction>,
        address: u64,
        output: (usize, usize),
        params: (usize, usize),
    ) -> Self {
        Self {
            function,
            address,
            output,
            params,
        }
    }
    pub fn output(&self) -> OperandVariableList {
        OperandList::new(&self.function, self.output.1, self.output.0).map_var()
    }
    pub fn params(&self) -> OperandExprList {
        OperandList::new(&self.function, self.params.1, self.params.0).map_expr()
    }
    pub fn lift(&self) -> LiftedSyscallCall {
        LiftedSyscallCall {
            function: self.function.clone(),
            address: self.address,
            output: self.output().collect(),
            params: self.params().map(|instr| instr.lift()).collect(),
        }
    }
    pub fn operands(&self) -> impl Iterator<Item = (&'static str, MediumLevelILOperand)> + '_ {
        use MediumLevelILOperand::*;
        (0..2).map(move |i| match i {
            0 => ("output", VarList(self.output())),
            1 => ("params", ExprList(self.params())),

            _ => unreachable!(),
        })
    }
}

// INTRINSIC
#[derive(Clone)]
pub struct Intrinsic {
    pub function: Ref<MediumLevelILFunction>,
    pub address: u64,
    output: (usize, usize),
    intrinsic: u32,
    params: (usize, usize),
}
#[derive(Clone, Debug, PartialEq)]
pub struct LiftedIntrinsic {
    pub function: Ref<MediumLevelILFunction>,
    pub address: u64,
    pub output: Vec<Variable>,
    pub intrinsic: ILIntrinsic,
    pub params: Vec<MediumLevelILLiftedInstruction>,
}
impl Intrinsic {
    pub(crate) fn new(
        function: Ref<MediumLevelILFunction>,
        address: u64,
        output: (usize, usize),
        intrinsic: u32,
        params: (usize, usize),
    ) -> Self {
        Self {
            function,
            address,
            output,
            intrinsic,
            params,
        }
    }
    pub fn output(&self) -> OperandVariableList {
        OperandList::new(&self.function, self.output.1, self.output.0).map_var()
    }
    pub fn intrinsic(&self) -> ILIntrinsic {
        get_intrinsic(&self.function, self.intrinsic)
    }
    pub fn params(&self) -> OperandExprList {
        OperandList::new(&self.function, self.params.1, self.params.0).map_expr()
    }
    pub fn lift(&self) -> LiftedIntrinsic {
        LiftedIntrinsic {
            function: self.function.clone(),
            address: self.address,
            output: self.output().collect(),
            intrinsic: self.intrinsic(),
            params: self.params().map(|instr| instr.lift()).collect(),
        }
    }
    pub fn operands(&self) -> impl Iterator<Item = (&'static str, MediumLevelILOperand)> + '_ {
        use MediumLevelILOperand::*;
        (0..3).map(move |i| match i {
            0 => ("output", VarList(self.output())),
            1 => ("intrinsic", Intrinsic(self.intrinsic())),
            2 => ("params", ExprList(self.params())),

            _ => unreachable!(),
        })
    }
}

// INTRINSIC_SSA
#[derive(Clone)]
pub struct IntrinsicSsa {
    pub function: Ref<MediumLevelILFunction>,
    pub address: u64,
    output: (usize, usize),
    intrinsic: u32,
    params: (usize, usize),
}
#[derive(Clone, Debug, PartialEq)]
pub struct LiftedIntrinsicSsa {
    pub function: Ref<MediumLevelILFunction>,
    pub address: u64,
    pub output: Vec<SSAVariable>,
    pub intrinsic: ILIntrinsic,
    pub params: Vec<MediumLevelILLiftedInstruction>,
}
impl IntrinsicSsa {
    pub(crate) fn new(
        function: Ref<MediumLevelILFunction>,
        address: u64,
        output: (usize, usize),
        intrinsic: u32,
        params: (usize, usize),
    ) -> Self {
        Self {
            function,
            address,
            output,
            intrinsic,
            params,
        }
    }
    pub fn output(&self) -> OperandSSAVariableList {
        OperandList::new(&self.function, self.output.1, self.output.0).map_ssa_var()
    }
    pub fn intrinsic(&self) -> ILIntrinsic {
        get_intrinsic(&self.function, self.intrinsic)
    }
    pub fn params(&self) -> OperandExprList {
        OperandList::new(&self.function, self.params.1, self.params.0).map_expr()
    }
    pub fn lift(&self) -> LiftedIntrinsicSsa {
        LiftedIntrinsicSsa {
            function: self.function.clone(),
            address: self.address,
            output: self.output().collect(),
            intrinsic: get_intrinsic(&self.function, self.intrinsic),
            params: self.params().map(|instr| instr.lift()).collect(),
        }
    }
    pub fn operands(&self) -> impl Iterator<Item = (&'static str, MediumLevelILOperand)> + '_ {
        use MediumLevelILOperand::*;
        (0..3).map(move |i| match i {
            0 => ("output", VarSsaList(self.output())),
            1 => ("intrinsic", Intrinsic(self.intrinsic())),
            2 => ("params", ExprList(self.params())),

            _ => unreachable!(),
        })
    }
}

// CALL_SSA, TAILCALL_SSA
#[derive(Clone)]
pub struct CallSsa {
    pub function: Ref<MediumLevelILFunction>,
    pub address: u64,
    output: usize,
    dest: usize,
    params: (usize, usize),
    src_memory: u64,
}
#[derive(Clone, Debug, PartialEq)]
pub struct LiftedCallSsa {
    pub function: Ref<MediumLevelILFunction>,
    pub address: u64,
    pub output: Vec<SSAVariable>,
    pub dest: Box<MediumLevelILLiftedInstruction>,
    pub params: Vec<MediumLevelILLiftedInstruction>,
    pub src_memory: u64,
}
impl CallSsa {
    pub(crate) fn new(
        function: Ref<MediumLevelILFunction>,
        address: u64,
        output: usize,
        dest: usize,
        params: (usize, usize),
        src_memory: u64,
    ) -> Self {
        Self {
            function,
            address,
            output,
            dest,
            params,
            src_memory,
        }
    }
    pub fn output(&self) -> OperandSSAVariableList {
        get_call_output_ssa(&self.function, self.output)
    }
    pub fn dest(&self) -> MediumLevelILInstruction {
        get_operation(&self.function, self.dest)
    }
    pub fn params(&self) -> OperandExprList {
        OperandList::new(&self.function, self.params.1, self.params.0).map_expr()
    }
    pub fn src_memory(&self) -> u64 {
        self.src_memory
    }
    pub fn lift(&self) -> LiftedCallSsa {
        LiftedCallSsa {
            function: self.function.clone(),
            address: self.address,
            output: self.output().collect(),
            dest: Box::new(self.dest().lift()),
            params: self.params().map(|instr| instr.lift()).collect(),
            src_memory: self.src_memory(),
        }
    }
    pub fn operands(&self) -> impl Iterator<Item = (&'static str, MediumLevelILOperand)> + '_ {
        use MediumLevelILOperand::*;
        (0..4).map(move |i| match i {
            0 => ("output", VarSsaList(self.output())),
            1 => ("dest", Expr(self.dest())),
            2 => ("params", ExprList(self.params())),
            3 => ("src_memory", Int(self.src_memory())),

            _ => unreachable!(),
        })
    }
}

// CALL_UNTYPED_SSA, TAILCALL_UNTYPED_SSA
#[derive(Clone)]
pub struct CallUntypedSsa {
    pub function: Ref<MediumLevelILFunction>,
    pub address: u64,
    output: usize,
    dest: usize,
    params: usize,
    stack: usize,
}
#[derive(Clone, Debug, PartialEq)]
pub struct LiftedCallUntypedSsa {
    pub function: Ref<MediumLevelILFunction>,
    pub address: u64,
    pub output: Vec<SSAVariable>,
    pub dest: Box<MediumLevelILLiftedInstruction>,
    pub params: Vec<MediumLevelILLiftedInstruction>,
    pub stack: Box<MediumLevelILLiftedInstruction>,
}
impl CallUntypedSsa {
    pub(crate) fn new(
        function: Ref<MediumLevelILFunction>,
        address: u64,
        output: usize,
        dest: usize,
        params: usize,
        stack: usize,
    ) -> Self {
        Self {
            function,
            address,
            output,
            dest,
            params,
            stack,
        }
    }
    pub fn output(&self) -> OperandSSAVariableList {
        get_call_output_ssa(&self.function, self.output)
    }
    pub fn dest(&self) -> MediumLevelILInstruction {
        get_operation(&self.function, self.dest)
    }
<<<<<<< HEAD
    pub fn params(&self) -> OperandSSAVariableList {
        get_call_params_ssa(&self.function, self.params)
=======
    pub fn params(&self, function: &MediumLevelILFunction) -> OperandExprList {
        get_call_params_ssa(function, self.params)
>>>>>>> 2524623e
    }
    pub fn stack(&self) -> MediumLevelILInstruction {
        get_operation(&self.function, self.stack)
    }
    pub fn lift(&self) -> LiftedCallUntypedSsa {
        LiftedCallUntypedSsa {
<<<<<<< HEAD
            function: self.function.clone(),
            address: self.address,
            output: self.output().collect(),
            dest: Box::new(self.dest().lift()),
            params: self.params().collect(),
            stack: Box::new(self.stack().lift()),
=======
            output: self.output(function).collect(),
            dest: Box::new(self.dest(function).lift()),
            params: self.params(function).map(|instr| instr.lift()).collect(),
            stack: Box::new(self.stack(function).lift()),
>>>>>>> 2524623e
        }
    }
    pub fn operands(&self) -> impl Iterator<Item = (&'static str, MediumLevelILOperand)> + '_ {
        use MediumLevelILOperand::*;
<<<<<<< HEAD
        (0..4).map(move |i| match i {
            0 => ("output", VarSsaList(self.output())),
            1 => ("dest", Expr(self.dest())),
            2 => ("params", VarSsaList(self.params())),
            3 => ("stack", Expr(self.stack())),

            _ => unreachable!(),
        })
=======
        [
            ("output", VarSsaList(self.output(function))),
            ("dest", Expr(self.dest(function))),
            ("params", ExprList(self.params(function))),
            ("stack", Expr(self.stack(function))),
        ]
        .into_iter()
>>>>>>> 2524623e
    }
}

// SYSCALL_SSA
#[derive(Clone)]
pub struct SyscallSsa {
    pub function: Ref<MediumLevelILFunction>,
    pub address: u64,
    output: usize,
    params: (usize, usize),
    src_memory: u64,
}
#[derive(Clone, Debug, PartialEq)]
pub struct LiftedSyscallSsa {
    pub function: Ref<MediumLevelILFunction>,
    pub address: u64,
    pub output: Vec<SSAVariable>,
    pub params: Vec<MediumLevelILLiftedInstruction>,
    pub src_memory: u64,
}
impl SyscallSsa {
    pub(crate) fn new(
        function: Ref<MediumLevelILFunction>,
        address: u64,
        output: usize,
        params: (usize, usize),
        src_memory: u64,
    ) -> Self {
        Self {
            function,
            address,
            output,
            params,
            src_memory,
        }
    }
    pub fn output(&self) -> OperandSSAVariableList {
        get_call_output_ssa(&self.function, self.output)
    }
    pub fn params(&self) -> OperandExprList {
        OperandList::new(&self.function, self.params.1, self.params.0).map_expr()
    }
    pub fn src_memory(&self) -> u64 {
        self.src_memory
    }
    pub fn lift(&self) -> LiftedSyscallSsa {
        LiftedSyscallSsa {
            function: self.function.clone(),
            address: self.address,
            output: self.output().collect(),
            params: self.params().map(|instr| instr.lift()).collect(),
            src_memory: self.src_memory(),
        }
    }
    pub fn operands(&self) -> impl Iterator<Item = (&'static str, MediumLevelILOperand)> + '_ {
        use MediumLevelILOperand::*;
        (0..3).map(move |i| match i {
            0 => ("output", VarSsaList(self.output())),
            1 => ("params", ExprList(self.params())),
            2 => ("src_memory", MediumLevelILOperand::Int(self.src_memory())),

            _ => unreachable!(),
        })
    }
}

// SYSCALL_UNTYPED_SSA
#[derive(Clone)]
pub struct SyscallUntypedSsa {
    pub function: Ref<MediumLevelILFunction>,
    pub address: u64,
    output: usize,
    params: usize,
    stack: usize,
}
#[derive(Clone, Debug, PartialEq)]
pub struct LiftedSyscallUntypedSsa {
    pub function: Ref<MediumLevelILFunction>,
    pub address: u64,
    pub output: Vec<SSAVariable>,
    pub params: Vec<MediumLevelILLiftedInstruction>,
    pub stack: Box<MediumLevelILLiftedInstruction>,
}
impl SyscallUntypedSsa {
    pub(crate) fn new(
        function: Ref<MediumLevelILFunction>,
        address: u64,
        output: usize,
        params: usize,
        stack: usize,
    ) -> Self {
        Self {
            function,
            address,
            output,
            params,
            stack,
        }
    }
    pub fn output(&self) -> OperandSSAVariableList {
        get_call_output_ssa(&self.function, self.output)
    }
<<<<<<< HEAD
    pub fn params(&self) -> OperandSSAVariableList {
        get_call_params_ssa(&self.function, self.params)
=======
    pub fn params(&self, function: &MediumLevelILFunction) -> OperandExprList {
        get_call_params_ssa(function, self.params)
>>>>>>> 2524623e
    }
    pub fn stack(&self) -> MediumLevelILInstruction {
        get_operation(&self.function, self.stack)
    }
    pub fn lift(&self) -> LiftedSyscallUntypedSsa {
        LiftedSyscallUntypedSsa {
<<<<<<< HEAD
            function: self.function.clone(),
            address: self.address,
            output: self.output().collect(),
            params: self.params().collect(),
            stack: Box::new(self.stack().lift()),
=======
            output: self.output(function).collect(),
            params: self.params(function).map(|instr| instr.lift()).collect(),
            stack: Box::new(self.stack(function).lift()),
>>>>>>> 2524623e
        }
    }
    pub fn operands(&self) -> impl Iterator<Item = (&'static str, MediumLevelILOperand)> + '_ {
        use MediumLevelILOperand::*;
<<<<<<< HEAD
        (0..3).map(move |i| match i {
            0 => ("output", VarSsaList(self.output())),
            1 => ("params", VarSsaList(self.params())),
            2 => ("stack", Expr(self.stack())),

            _ => unreachable!(),
        })
=======
        [
            ("output", VarSsaList(self.output(function))),
            ("params", ExprList(self.params(function))),
            ("stack", Expr(self.stack(function))),
        ]
        .into_iter()
>>>>>>> 2524623e
    }
}

// CALL_UNTYPED, TAILCALL_UNTYPED
#[derive(Clone)]
pub struct CallUntyped {
    pub function: Ref<MediumLevelILFunction>,
    pub address: u64,
    output: usize,
    dest: usize,
    params: usize,
    stack: usize,
}
#[derive(Clone, Debug, PartialEq)]
pub struct LiftedCallUntyped {
    pub function: Ref<MediumLevelILFunction>,
    pub address: u64,
    pub output: Vec<Variable>,
    pub dest: Box<MediumLevelILLiftedInstruction>,
    pub params: Vec<MediumLevelILLiftedInstruction>,
    pub stack: Box<MediumLevelILLiftedInstruction>,
}
impl CallUntyped {
    pub(crate) fn new(
        function: Ref<MediumLevelILFunction>,
        address: u64,
        output: usize,
        dest: usize,
        params: usize,
        stack: usize,
    ) -> Self {
        Self {
            function,
            address,
            output,
            dest,
            params,
            stack,
        }
    }
    pub fn output(&self) -> OperandVariableList {
        get_call_output(&self.function, self.output)
    }
    pub fn dest(&self) -> MediumLevelILInstruction {
        get_operation(&self.function, self.dest)
    }
<<<<<<< HEAD
    pub fn params(&self) -> OperandVariableList {
        get_call_params(&self.function, self.params)
=======
    pub fn params(&self, function: &MediumLevelILFunction) -> OperandExprList {
        get_call_params(function, self.params)
>>>>>>> 2524623e
    }
    pub fn stack(&self) -> MediumLevelILInstruction {
        get_operation(&self.function, self.stack)
    }
    pub fn lift(&self) -> LiftedCallUntyped {
        LiftedCallUntyped {
<<<<<<< HEAD
            function: self.function.clone(),
            address: self.address,
            output: self.output().collect(),
            dest: Box::new(self.dest().lift()),
            params: self.params().collect(),
            stack: Box::new(self.stack().lift()),
=======
            output: self.output(function).collect(),
            dest: Box::new(self.dest(function).lift()),
            params: self.params(function).map(|instr| instr.lift()).collect(),
            stack: Box::new(self.stack(function).lift()),
>>>>>>> 2524623e
        }
    }
    pub fn operands(&self) -> impl Iterator<Item = (&'static str, MediumLevelILOperand)> + '_ {
        use MediumLevelILOperand::*;
<<<<<<< HEAD
        (0..4).map(move |i| match i {
            0 => ("output", VarList(self.output())),
            1 => ("dest", Expr(self.dest())),
            2 => ("params", VarList(self.params())),
            3 => ("stack", Expr(self.stack())),

            _ => unreachable!(),
        })
=======
        [
            ("output", VarList(self.output(function))),
            ("dest", Expr(self.dest(function))),
            ("params", ExprList(self.params(function))),
            ("stack", Expr(self.stack(function))),
        ]
        .into_iter()
>>>>>>> 2524623e
    }
}

// SYSCALL_UNTYPED
#[derive(Clone)]
pub struct SyscallUntyped {
    pub function: Ref<MediumLevelILFunction>,
    pub address: u64,
    output: usize,
    params: usize,
    stack: usize,
}
#[derive(Clone, Debug, PartialEq)]
pub struct LiftedSyscallUntyped {
    pub function: Ref<MediumLevelILFunction>,
    pub address: u64,
    pub output: Vec<Variable>,
    pub params: Vec<MediumLevelILLiftedInstruction>,
    pub stack: Box<MediumLevelILLiftedInstruction>,
}
impl SyscallUntyped {
    pub(crate) fn new(
        function: Ref<MediumLevelILFunction>,
        address: u64,
        output: usize,
        params: usize,
        stack: usize,
    ) -> Self {
        Self {
            function,
            address,
            output,
            params,
            stack,
        }
    }
    pub fn output(&self) -> OperandVariableList {
        get_call_output(&self.function, self.output)
    }
<<<<<<< HEAD
    pub fn params(&self) -> OperandVariableList {
        get_call_params(&self.function, self.params)
=======
    pub fn params(&self, function: &MediumLevelILFunction) -> OperandExprList {
        get_call_params(function, self.params)
>>>>>>> 2524623e
    }
    pub fn stack(&self) -> MediumLevelILInstruction {
        get_operation(&self.function, self.stack)
    }
    pub fn lift(&self) -> LiftedSyscallUntyped {
        LiftedSyscallUntyped {
<<<<<<< HEAD
            function: self.function.clone(),
            address: self.address,
            output: self.output().collect(),
            params: self.params().collect(),
            stack: Box::new(self.stack().lift()),
=======
            output: self.output(function).collect(),
            params: self.params(function).map(|instr| instr.lift()).collect(),
            stack: Box::new(self.stack(function).lift()),
>>>>>>> 2524623e
        }
    }
    pub fn operands(&self) -> impl Iterator<Item = (&'static str, MediumLevelILOperand)> + '_ {
        use MediumLevelILOperand::*;
<<<<<<< HEAD
        (0..3).map(move |i| match i {
            0 => ("output", VarList(self.output())),
            1 => ("params", VarList(self.params())),
            2 => ("stack", Expr(self.stack())),

            _ => unreachable!(),
        })
=======
        [
            ("output", VarList(self.output(function))),
            ("params", ExprList(self.params(function))),
            ("stack", Expr(self.stack(function))),
        ]
        .into_iter()
>>>>>>> 2524623e
    }
}

// NEG, NOT, SX, ZX, LOW_PART, BOOL_TO_INT, UNIMPL_MEM, FSQRT, FNEG, FABS, FLOAT_TO_INT, INT_TO_FLOAT, FLOAT_CONV, ROUND_TO_INT, FLOOR, CEIL, FTRUNC, LOAD
#[derive(Clone)]
pub struct UnaryOp {
    pub function: Ref<MediumLevelILFunction>,
    pub address: u64,
    src: usize,
}
#[derive(Clone, Debug, PartialEq)]
pub struct LiftedUnaryOp {
    pub function: Ref<MediumLevelILFunction>,
    pub address: u64,
    pub src: Box<MediumLevelILLiftedInstruction>,
}
impl UnaryOp {
    pub(crate) fn new(function: Ref<MediumLevelILFunction>, address: u64, src: usize) -> Self {
        Self {
            function,
            address,
            src,
        }
    }
    pub fn src(&self) -> MediumLevelILInstruction {
        get_operation(&self.function, self.src)
    }
    pub fn lift(&self) -> LiftedUnaryOp {
        LiftedUnaryOp {
            function: self.function.clone(),
            address: self.address,
            src: Box::new(self.src().lift()),
        }
    }
    pub fn operands(&self) -> impl Iterator<Item = (&'static str, MediumLevelILOperand)> + '_ {
        (0..1).map(move |i| match i {
            0 => ("src", MediumLevelILOperand::Expr(self.src())),
            _ => unreachable!(),
        })
    }
}

// LOAD_STRUCT
#[derive(Clone)]
pub struct LoadStruct {
    pub function: Ref<MediumLevelILFunction>,
    pub address: u64,
    src: usize,
    offset: u64,
}
#[derive(Clone, Debug, PartialEq)]
pub struct LiftedLoadStruct {
    pub function: Ref<MediumLevelILFunction>,
    pub address: u64,
    pub src: Box<MediumLevelILLiftedInstruction>,
    pub offset: u64,
}
impl LoadStruct {
    pub(crate) fn new(
        function: Ref<MediumLevelILFunction>,
        address: u64,
        src: usize,
        offset: u64,
    ) -> Self {
        Self {
            function,
            address,
            src,
            offset,
        }
    }
    pub fn src(&self) -> MediumLevelILInstruction {
        get_operation(&self.function, self.src)
    }
    pub fn offset(&self) -> u64 {
        self.offset
    }
    pub fn lift(&self) -> LiftedLoadStruct {
        LiftedLoadStruct {
            function: self.function.clone(),
            address: self.address,
            src: Box::new(self.src().lift()),
            offset: self.offset(),
        }
    }
    pub fn operands(&self) -> impl Iterator<Item = (&'static str, MediumLevelILOperand)> + '_ {
        (0..2).map(move |i| match i {
            0 => ("src", MediumLevelILOperand::Expr(self.src())),
            1 => ("offset", MediumLevelILOperand::Int(self.offset())),

            _ => unreachable!(),
        })
    }
}

// LOAD_STRUCT_SSA
#[derive(Clone)]
pub struct LoadStructSsa {
    pub function: Ref<MediumLevelILFunction>,
    pub address: u64,
    src: usize,
    offset: u64,
    src_memory: u64,
}
#[derive(Clone, Debug, PartialEq)]
pub struct LiftedLoadStructSsa {
    pub function: Ref<MediumLevelILFunction>,
    pub address: u64,
    pub src: Box<MediumLevelILLiftedInstruction>,
    pub offset: u64,
    pub src_memory: u64,
}
impl LoadStructSsa {
    pub(crate) fn new(
        function: Ref<MediumLevelILFunction>,
        address: u64,
        src: usize,
        offset: u64,
        src_memory: u64,
    ) -> Self {
        Self {
            function,
            address,
            src,
            offset,
            src_memory,
        }
    }
    pub fn src(&self) -> MediumLevelILInstruction {
        get_operation(&self.function, self.src)
    }
    pub fn offset(&self) -> u64 {
        self.offset
    }
    pub fn src_memory(&self) -> u64 {
        self.src_memory
    }
    pub fn lift(&self) -> LiftedLoadStructSsa {
        LiftedLoadStructSsa {
            function: self.function.clone(),
            address: self.address,
            src: Box::new(self.src().lift()),
            offset: self.offset(),
            src_memory: self.src_memory(),
        }
    }
    pub fn operands(&self) -> impl Iterator<Item = (&'static str, MediumLevelILOperand)> + '_ {
        (0..3).map(move |i| match i {
            0 => ("src", MediumLevelILOperand::Expr(self.src())),
            1 => ("offset", MediumLevelILOperand::Int(self.offset())),
            2 => ("src_memory", MediumLevelILOperand::Int(self.src_memory())),

            _ => unreachable!(),
        })
    }
}

// LOAD_SSA
#[derive(Clone)]
pub struct LoadSsa {
    pub function: Ref<MediumLevelILFunction>,
    pub address: u64,
    src: usize,
    src_memory: u64,
}
#[derive(Clone, Debug, PartialEq)]
pub struct LiftedLoadSsa {
    pub function: Ref<MediumLevelILFunction>,
    pub address: u64,
    pub src: Box<MediumLevelILLiftedInstruction>,
    pub src_memory: u64,
}
impl LoadSsa {
    pub(crate) fn new(
        function: Ref<MediumLevelILFunction>,
        address: u64,
        src: usize,
        src_memory: u64,
    ) -> Self {
        Self {
            function,
            address,
            src,
            src_memory,
        }
    }
    pub fn src(&self) -> MediumLevelILInstruction {
        get_operation(&self.function, self.src)
    }
    pub fn src_memory(&self) -> u64 {
        self.src_memory
    }
    pub fn lift(&self) -> LiftedLoadSsa {
        LiftedLoadSsa {
            function: self.function.clone(),
            address: self.address,
            src: Box::new(self.src().lift()),
            src_memory: self.src_memory(),
        }
    }
    pub fn operands(&self) -> impl Iterator<Item = (&'static str, MediumLevelILOperand)> + '_ {
        (0..2).map(move |i| match i {
            0 => ("src", MediumLevelILOperand::Expr(self.src())),
            1 => ("src_memory", MediumLevelILOperand::Int(self.src_memory())),

            _ => unreachable!(),
        })
    }
}

// RET
#[derive(Clone)]
pub struct Ret {
    pub function: Ref<MediumLevelILFunction>,
    pub address: u64,
    src: (usize, usize),
}
#[derive(Clone, Debug, PartialEq)]
pub struct LiftedRet {
    pub function: Ref<MediumLevelILFunction>,
    pub address: u64,
    pub src: Vec<MediumLevelILLiftedInstruction>,
}
impl Ret {
    pub(crate) fn new(
        function: Ref<MediumLevelILFunction>,
        address: u64,
        src: (usize, usize),
    ) -> Self {
        Self {
            function,
            address,
            src,
        }
    }
    pub fn src(&self) -> OperandExprList {
        OperandList::new(&self.function, self.src.1, self.src.0).map_expr()
    }
    pub fn lift(&self) -> LiftedRet {
        LiftedRet {
            function: self.function.clone(),
            address: self.address,
            src: self.src().map(|instr| instr.lift()).collect(),
        }
    }
    pub fn operands(&self) -> impl Iterator<Item = (&'static str, MediumLevelILOperand)> + '_ {
        (0..1).map(move |i| match i {
            0 => ("src", MediumLevelILOperand::ExprList(self.src())),
            _ => unreachable!(),
        })
    }
}

// SEPARATE_PARAM_LIST
#[derive(Copy, Clone)]
pub struct SeparateParamList {
    params: (usize, usize),
}
#[derive(Clone, Debug, PartialEq)]
pub struct LiftedSeparateParamList {
    pub params: Vec<MediumLevelILLiftedInstruction>,
}
impl SeparateParamList {
    pub fn new(params: (usize, usize)) -> Self {
        Self { params }
    }
    pub fn params(&self, function: &MediumLevelILFunction) -> OperandExprList {
        OperandList::new(function, self.params.1, self.params.0).map_expr()
    }
    pub fn lift(&self, function: &MediumLevelILFunction) -> LiftedSeparateParamList {
        LiftedSeparateParamList {
            params: self.params(function).map(|instr| instr.lift()).collect(),
        }
    }
    pub fn operands(
        &self,
        function: &MediumLevelILFunction,
    ) -> impl Iterator<Item = (&'static str, MediumLevelILOperand)> {
        [("params", MediumLevelILOperand::ExprList(self.params(function)))].into_iter()
    }
}

// SHARED_PARAM_SLOT
#[derive(Copy, Clone)]
pub struct SharedParamSlot {
    params: (usize, usize),
}
#[derive(Clone, Debug, PartialEq)]
pub struct LiftedSharedParamSlot {
    pub params: Vec<MediumLevelILLiftedInstruction>,
}
impl SharedParamSlot {
    pub fn new(params: (usize, usize)) -> Self {
        Self { params }
    }
    pub fn params(&self, function: &MediumLevelILFunction) -> OperandExprList {
        OperandList::new(function, self.params.1, self.params.0).map_expr()
    }
    pub fn lift(&self, function: &MediumLevelILFunction) -> LiftedSharedParamSlot {
        LiftedSharedParamSlot {
            params: self.params(function).map(|instr| instr.lift()).collect(),
        }
    }
    pub fn operands(
        &self,
        function: &MediumLevelILFunction,
    ) -> impl Iterator<Item = (&'static str, MediumLevelILOperand)> {
        [("params", MediumLevelILOperand::ExprList(self.params(function)))].into_iter()
    }
}

// VAR, ADDRESS_OF
#[derive(Clone, Debug, Hash, PartialEq, Eq)]
pub struct Var {
    pub function: Ref<MediumLevelILFunction>,
    pub address: u64,
    pub src: Variable,
}
impl Var {
    pub(crate) fn new(function: Ref<MediumLevelILFunction>, address: u64, src: u64) -> Self {
        Self {
            function,
            address,
            src: get_var(src),
        }
    }
    pub fn src(&self) -> Variable {
        self.src
    }
<<<<<<< HEAD
    pub fn operands(&self) -> impl Iterator<Item = (&'static str, MediumLevelILOperand)> + '_ {
        (0..1).map(move |i| match i {
            0 => ("src", MediumLevelILOperand::Var(self.src())),
            _ => unreachable!(),
        })
=======
    pub fn operands(&self) -> impl Iterator<Item = (&'static str, MediumLevelILOperand)> {
        [("src", MediumLevelILOperand::Var(self.src()))].into_iter()
>>>>>>> 2524623e
    }
}

// VAR_FIELD, ADDRESS_OF_FIELD
#[derive(Clone, Debug, Hash, PartialEq, Eq)]
pub struct Field {
    pub function: Ref<MediumLevelILFunction>,
    pub address: u64,
    pub src: Variable,
    pub offset: u64,
}
impl Field {
    pub(crate) fn new(
        function: Ref<MediumLevelILFunction>,
        address: u64,
        src: u64,
        offset: u64,
    ) -> Self {
        Self {
            function,
            address,
            src: get_var(src),
            offset,
        }
    }
    pub fn src(&self) -> Variable {
        self.src
    }
    pub fn offset(&self) -> u64 {
        self.offset
    }
<<<<<<< HEAD
    pub fn operands(&self) -> impl Iterator<Item = (&'static str, MediumLevelILOperand)> + '_ {
        (0..2).map(move |i| match i {
            0 => ("src", MediumLevelILOperand::Var(self.src())),
            1 => ("offset", MediumLevelILOperand::Int(self.offset())),

            _ => unreachable!(),
        })
=======
    pub fn operands(&self) -> impl Iterator<Item = (&'static str, MediumLevelILOperand)> {
        [
            ("src", MediumLevelILOperand::Var(self.src())),
            ("offset", MediumLevelILOperand::Int(self.offset())),
        ]
        .into_iter()
>>>>>>> 2524623e
    }
}

// VAR_SSA, VAR_ALIASED
#[derive(Clone, Debug, Hash, PartialEq, Eq)]
pub struct VarSsa {
    pub function: Ref<MediumLevelILFunction>,
    pub address: u64,
    pub src: SSAVariable,
}
impl VarSsa {
    pub(crate) fn new(
        function: Ref<MediumLevelILFunction>,
        address: u64,
        src: (u64, usize),
    ) -> Self {
        Self {
            function,
            address,
            src: get_var_ssa(src.0, src.1),
        }
    }
    pub fn src(&self) -> SSAVariable {
        self.src
    }
<<<<<<< HEAD
    pub fn operands(&self) -> impl Iterator<Item = (&'static str, MediumLevelILOperand)> + '_ {
        (0..1).map(move |i| match i {
            0 => ("src", MediumLevelILOperand::VarSsa(self.src())),
            _ => unreachable!(),
        })
=======
    pub fn operands(&self) -> impl Iterator<Item = (&'static str, MediumLevelILOperand)> {
        [("src", MediumLevelILOperand::VarSsa(self.src()))].into_iter()
>>>>>>> 2524623e
    }
}

// VAR_SSA_FIELD, VAR_ALIASED_FIELD
#[derive(Clone, Debug, Hash, PartialEq, Eq)]
pub struct VarSsaField {
    pub function: Ref<MediumLevelILFunction>,
    pub address: u64,
    pub src: SSAVariable,
    pub offset: u64,
}
impl VarSsaField {
    pub(crate) fn new(
        function: Ref<MediumLevelILFunction>,
        address: u64,
        src: (u64, usize),
        offset: u64,
    ) -> Self {
        Self {
            function,
            address,
            src: get_var_ssa(src.0, src.1),
            offset,
        }
    }
    pub fn src(&self) -> SSAVariable {
        self.src
    }
    pub fn offset(&self) -> u64 {
        self.offset
    }
<<<<<<< HEAD
    pub fn operands(&self) -> impl Iterator<Item = (&'static str, MediumLevelILOperand)> + '_ {
        (0..2).map(move |i| match i {
            0 => ("src", MediumLevelILOperand::VarSsa(self.src())),
            1 => ("offset", MediumLevelILOperand::Int(self.offset())),

            _ => unreachable!(),
        })
=======
    pub fn operands(&self) -> impl Iterator<Item = (&'static str, MediumLevelILOperand)> {
        [
            ("src", MediumLevelILOperand::VarSsa(self.src())),
            ("offset", MediumLevelILOperand::Int(self.offset())),
        ]
        .into_iter()
>>>>>>> 2524623e
    }
}

// TRAP
#[derive(Clone, Debug, Hash, PartialEq, Eq)]
pub struct Trap {
    pub function: Ref<MediumLevelILFunction>,
    pub address: u64,
    pub vector: u64,
}
impl Trap {
    pub(crate) fn new(function: Ref<MediumLevelILFunction>, address: u64, vector: u64) -> Self {
        Self {
            function,
            address,
            vector,
        }
    }
    pub fn vector(&self) -> u64 {
        self.vector
    }
<<<<<<< HEAD
    pub fn operands(&self) -> impl Iterator<Item = (&'static str, MediumLevelILOperand)> + '_ {
        (0..1).map(move |i| match i {
            0 => ("vector", MediumLevelILOperand::Int(self.vector())),
            _ => unreachable!(),
        })
=======
    pub fn operands(&self) -> impl Iterator<Item = (&'static str, MediumLevelILOperand)> {
        [("vector", MediumLevelILOperand::Int(self.vector()))].into_iter()
>>>>>>> 2524623e
    }
}<|MERGE_RESOLUTION|>--- conflicted
+++ resolved
@@ -570,19 +570,11 @@
             dest: Box::new(self.dest().lift()),
         }
     }
-<<<<<<< HEAD
     pub fn operands(&self) -> impl Iterator<Item = (&'static str, MediumLevelILOperand)> + '_ {
         (0..1).map(move |i| match i {
             0 => ("dest", MediumLevelILOperand::Expr(self.dest())),
             _ => unreachable!(),
         })
-=======
-    pub fn operands(
-        &self,
-        function: &MediumLevelILFunction,
-    ) -> impl Iterator<Item = (&'static str, MediumLevelILOperand)> {
-        [("dest", MediumLevelILOperand::Expr(self.dest(function)))].into_iter()
->>>>>>> 2524623e
     }
 }
 
@@ -645,7 +637,6 @@
             src: Box::new(self.src().lift()),
         }
     }
-<<<<<<< HEAD
     pub fn operands(&self) -> impl Iterator<Item = (&'static str, MediumLevelILOperand)> + '_ {
         (0..4).map(move |i| match i {
             0 => ("dest", MediumLevelILOperand::Expr(self.dest())),
@@ -654,19 +645,6 @@
             3 => ("src", MediumLevelILOperand::Expr(self.src())),
             _ => unreachable!(),
         })
-=======
-    pub fn operands(
-        &self,
-        function: &MediumLevelILFunction,
-    ) -> impl Iterator<Item = (&'static str, MediumLevelILOperand)> {
-        [
-            ("dest", MediumLevelILOperand::Expr(self.dest(function))),
-            ("dest_memory", MediumLevelILOperand::Int(self.dest_memory())),
-            ("src_memory", MediumLevelILOperand::Int(self.src_memory())),
-            ("src", MediumLevelILOperand::Expr(self.src(function))),
-        ]
-        .into_iter()
->>>>>>> 2524623e
     }
 }
 
@@ -1023,7 +1001,6 @@
             0 => ("dest", MediumLevelILOperand::Var(self.dest())),
             1 => ("offset", MediumLevelILOperand::Int(self.offset())),
             2 => ("src", MediumLevelILOperand::Expr(self.src())),
-
             _ => unreachable!(),
         })
     }
@@ -1076,7 +1053,6 @@
         (0..2).map(move |i| match i {
             0 => ("dest", MediumLevelILOperand::Var(self.dest())),
             1 => ("src", MediumLevelILOperand::Expr(self.src())),
-
             _ => unreachable!(),
         })
     }
@@ -1122,7 +1098,6 @@
         (0..2).map(move |i| match i {
             0 => ("dest", MediumLevelILOperand::VarSsa(self.dest())),
             1 => ("prev", MediumLevelILOperand::VarSsa(self.prev())),
-
             _ => unreachable!(),
         })
     }
@@ -1193,7 +1168,6 @@
             1 => ("prev", MediumLevelILOperand::VarSsa(self.prev())),
             2 => ("offset", MediumLevelILOperand::Int(self.offset())),
             3 => ("src", MediumLevelILOperand::Expr(self.src())),
-
             _ => unreachable!(),
         })
     }
@@ -1255,7 +1229,6 @@
             0 => ("dest", MediumLevelILOperand::VarSsa(self.dest())),
             1 => ("prev", MediumLevelILOperand::VarSsa(self.prev())),
             2 => ("src", MediumLevelILOperand::Expr(self.src())),
-
             _ => unreachable!(),
         })
     }
@@ -1308,7 +1281,6 @@
         (0..2).map(move |i| match i {
             0 => ("dest", MediumLevelILOperand::VarSsa(self.dest())),
             1 => ("src", MediumLevelILOperand::Expr(self.src())),
-
             _ => unreachable!(),
         })
     }
@@ -1361,7 +1333,6 @@
         (0..2).map(move |i| match i {
             0 => ("dest", MediumLevelILOperand::VarSsa(self.dest())),
             1 => ("src", MediumLevelILOperand::VarSsaList(self.src())),
-
             _ => unreachable!(),
         })
     }
@@ -1415,7 +1386,6 @@
         (0..2).map(move |i| match i {
             0 => ("dest_memory", Int(self.dest_memory())),
             1 => ("src_memory", IntList(self.src_memory())),
-
             _ => unreachable!(),
         })
     }
@@ -1461,7 +1431,6 @@
         (0..2).map(move |i| match i {
             0 => ("high", MediumLevelILOperand::Var(self.high())),
             1 => ("low", MediumLevelILOperand::Var(self.low())),
-
             _ => unreachable!(),
         })
     }
@@ -1523,7 +1492,6 @@
             0 => ("high", MediumLevelILOperand::Var(self.high())),
             1 => ("low", MediumLevelILOperand::Var(self.low())),
             2 => ("src", MediumLevelILOperand::Expr(self.src())),
-
             _ => unreachable!(),
         })
     }
@@ -1569,7 +1537,6 @@
         (0..2).map(move |i| match i {
             0 => ("high", MediumLevelILOperand::VarSsa(self.high())),
             1 => ("low", MediumLevelILOperand::VarSsa(self.low())),
-
             _ => unreachable!(),
         })
     }
@@ -1631,7 +1598,6 @@
             0 => ("high", MediumLevelILOperand::VarSsa(self.high())),
             1 => ("low", MediumLevelILOperand::VarSsa(self.low())),
             2 => ("src", MediumLevelILOperand::Expr(self.src())),
-
             _ => unreachable!(),
         })
     }
@@ -1684,7 +1650,6 @@
         (0..2).map(move |i| match i {
             0 => ("left", MediumLevelILOperand::Expr(self.left())),
             1 => ("right", MediumLevelILOperand::Expr(self.right())),
-
             _ => unreachable!(),
         })
     }
@@ -1746,7 +1711,6 @@
             0 => ("left", MediumLevelILOperand::Expr(self.left())),
             1 => ("right", MediumLevelILOperand::Expr(self.right())),
             2 => ("carry", MediumLevelILOperand::Expr(self.carry())),
-
             _ => unreachable!(),
         })
     }
@@ -1808,7 +1772,6 @@
             0 => ("output", MediumLevelILOperand::VarList(self.output())),
             1 => ("dest", MediumLevelILOperand::Expr(self.dest())),
             2 => ("params", MediumLevelILOperand::ExprList(self.params())),
-
             _ => unreachable!(),
         })
     }
@@ -1862,7 +1825,6 @@
         (0..2).map(move |i| match i {
             0 => ("output", VarList(self.output())),
             1 => ("params", ExprList(self.params())),
-
             _ => unreachable!(),
         })
     }
@@ -1925,7 +1887,6 @@
             0 => ("output", VarList(self.output())),
             1 => ("intrinsic", Intrinsic(self.intrinsic())),
             2 => ("params", ExprList(self.params())),
-
             _ => unreachable!(),
         })
     }
@@ -1988,7 +1949,6 @@
             0 => ("output", VarSsaList(self.output())),
             1 => ("intrinsic", Intrinsic(self.intrinsic())),
             2 => ("params", ExprList(self.params())),
-
             _ => unreachable!(),
         })
     }
@@ -2060,7 +2020,6 @@
             1 => ("dest", Expr(self.dest())),
             2 => ("params", ExprList(self.params())),
             3 => ("src_memory", Int(self.src_memory())),
-
             _ => unreachable!(),
         })
     }
@@ -2109,54 +2068,31 @@
     pub fn dest(&self) -> MediumLevelILInstruction {
         get_operation(&self.function, self.dest)
     }
-<<<<<<< HEAD
-    pub fn params(&self) -> OperandSSAVariableList {
+    pub fn params(&self) -> OperandExprList {
         get_call_params_ssa(&self.function, self.params)
-=======
-    pub fn params(&self, function: &MediumLevelILFunction) -> OperandExprList {
-        get_call_params_ssa(function, self.params)
->>>>>>> 2524623e
     }
     pub fn stack(&self) -> MediumLevelILInstruction {
         get_operation(&self.function, self.stack)
     }
     pub fn lift(&self) -> LiftedCallUntypedSsa {
         LiftedCallUntypedSsa {
-<<<<<<< HEAD
             function: self.function.clone(),
             address: self.address,
             output: self.output().collect(),
             dest: Box::new(self.dest().lift()),
-            params: self.params().collect(),
+            params: self.params().map(|instr| instr.lift()).collect(),
             stack: Box::new(self.stack().lift()),
-=======
-            output: self.output(function).collect(),
-            dest: Box::new(self.dest(function).lift()),
-            params: self.params(function).map(|instr| instr.lift()).collect(),
-            stack: Box::new(self.stack(function).lift()),
->>>>>>> 2524623e
         }
     }
     pub fn operands(&self) -> impl Iterator<Item = (&'static str, MediumLevelILOperand)> + '_ {
         use MediumLevelILOperand::*;
-<<<<<<< HEAD
         (0..4).map(move |i| match i {
             0 => ("output", VarSsaList(self.output())),
             1 => ("dest", Expr(self.dest())),
-            2 => ("params", VarSsaList(self.params())),
+            2 => ("params", ExprList(self.params())),
             3 => ("stack", Expr(self.stack())),
-
-            _ => unreachable!(),
-        })
-=======
-        [
-            ("output", VarSsaList(self.output(function))),
-            ("dest", Expr(self.dest(function))),
-            ("params", ExprList(self.params(function))),
-            ("stack", Expr(self.stack(function))),
-        ]
-        .into_iter()
->>>>>>> 2524623e
+            _ => unreachable!(),
+        })
     }
 }
 
@@ -2217,7 +2153,6 @@
             0 => ("output", VarSsaList(self.output())),
             1 => ("params", ExprList(self.params())),
             2 => ("src_memory", MediumLevelILOperand::Int(self.src_memory())),
-
             _ => unreachable!(),
         })
     }
@@ -2259,50 +2194,29 @@
     pub fn output(&self) -> OperandSSAVariableList {
         get_call_output_ssa(&self.function, self.output)
     }
-<<<<<<< HEAD
-    pub fn params(&self) -> OperandSSAVariableList {
+    pub fn params(&self) -> OperandExprList {
         get_call_params_ssa(&self.function, self.params)
-=======
-    pub fn params(&self, function: &MediumLevelILFunction) -> OperandExprList {
-        get_call_params_ssa(function, self.params)
->>>>>>> 2524623e
     }
     pub fn stack(&self) -> MediumLevelILInstruction {
         get_operation(&self.function, self.stack)
     }
     pub fn lift(&self) -> LiftedSyscallUntypedSsa {
         LiftedSyscallUntypedSsa {
-<<<<<<< HEAD
             function: self.function.clone(),
             address: self.address,
             output: self.output().collect(),
-            params: self.params().collect(),
+            params: self.params().map(|instr| instr.lift()).collect(),
             stack: Box::new(self.stack().lift()),
-=======
-            output: self.output(function).collect(),
-            params: self.params(function).map(|instr| instr.lift()).collect(),
-            stack: Box::new(self.stack(function).lift()),
->>>>>>> 2524623e
         }
     }
     pub fn operands(&self) -> impl Iterator<Item = (&'static str, MediumLevelILOperand)> + '_ {
         use MediumLevelILOperand::*;
-<<<<<<< HEAD
         (0..3).map(move |i| match i {
             0 => ("output", VarSsaList(self.output())),
-            1 => ("params", VarSsaList(self.params())),
+            1 => ("params", ExprList(self.params())),
             2 => ("stack", Expr(self.stack())),
-
-            _ => unreachable!(),
-        })
-=======
-        [
-            ("output", VarSsaList(self.output(function))),
-            ("params", ExprList(self.params(function))),
-            ("stack", Expr(self.stack(function))),
-        ]
-        .into_iter()
->>>>>>> 2524623e
+            _ => unreachable!(),
+        })
     }
 }
 
@@ -2349,54 +2263,31 @@
     pub fn dest(&self) -> MediumLevelILInstruction {
         get_operation(&self.function, self.dest)
     }
-<<<<<<< HEAD
-    pub fn params(&self) -> OperandVariableList {
+    pub fn params(&self) -> OperandExprList {
         get_call_params(&self.function, self.params)
-=======
-    pub fn params(&self, function: &MediumLevelILFunction) -> OperandExprList {
-        get_call_params(function, self.params)
->>>>>>> 2524623e
     }
     pub fn stack(&self) -> MediumLevelILInstruction {
         get_operation(&self.function, self.stack)
     }
     pub fn lift(&self) -> LiftedCallUntyped {
         LiftedCallUntyped {
-<<<<<<< HEAD
             function: self.function.clone(),
             address: self.address,
             output: self.output().collect(),
             dest: Box::new(self.dest().lift()),
-            params: self.params().collect(),
+            params: self.params().map(|instr| instr.lift()).collect(),
             stack: Box::new(self.stack().lift()),
-=======
-            output: self.output(function).collect(),
-            dest: Box::new(self.dest(function).lift()),
-            params: self.params(function).map(|instr| instr.lift()).collect(),
-            stack: Box::new(self.stack(function).lift()),
->>>>>>> 2524623e
         }
     }
     pub fn operands(&self) -> impl Iterator<Item = (&'static str, MediumLevelILOperand)> + '_ {
         use MediumLevelILOperand::*;
-<<<<<<< HEAD
         (0..4).map(move |i| match i {
             0 => ("output", VarList(self.output())),
             1 => ("dest", Expr(self.dest())),
-            2 => ("params", VarList(self.params())),
+            2 => ("params", ExprList(self.params())),
             3 => ("stack", Expr(self.stack())),
-
-            _ => unreachable!(),
-        })
-=======
-        [
-            ("output", VarList(self.output(function))),
-            ("dest", Expr(self.dest(function))),
-            ("params", ExprList(self.params(function))),
-            ("stack", Expr(self.stack(function))),
-        ]
-        .into_iter()
->>>>>>> 2524623e
+            _ => unreachable!(),
+        })
     }
 }
 
@@ -2436,50 +2327,29 @@
     pub fn output(&self) -> OperandVariableList {
         get_call_output(&self.function, self.output)
     }
-<<<<<<< HEAD
-    pub fn params(&self) -> OperandVariableList {
+    pub fn params(&self) -> OperandExprList {
         get_call_params(&self.function, self.params)
-=======
-    pub fn params(&self, function: &MediumLevelILFunction) -> OperandExprList {
-        get_call_params(function, self.params)
->>>>>>> 2524623e
     }
     pub fn stack(&self) -> MediumLevelILInstruction {
         get_operation(&self.function, self.stack)
     }
     pub fn lift(&self) -> LiftedSyscallUntyped {
         LiftedSyscallUntyped {
-<<<<<<< HEAD
             function: self.function.clone(),
             address: self.address,
             output: self.output().collect(),
-            params: self.params().collect(),
+            params: self.params().map(|instr| instr.lift()).collect(),
             stack: Box::new(self.stack().lift()),
-=======
-            output: self.output(function).collect(),
-            params: self.params(function).map(|instr| instr.lift()).collect(),
-            stack: Box::new(self.stack(function).lift()),
->>>>>>> 2524623e
         }
     }
     pub fn operands(&self) -> impl Iterator<Item = (&'static str, MediumLevelILOperand)> + '_ {
         use MediumLevelILOperand::*;
-<<<<<<< HEAD
         (0..3).map(move |i| match i {
             0 => ("output", VarList(self.output())),
-            1 => ("params", VarList(self.params())),
+            1 => ("params", ExprList(self.params())),
             2 => ("stack", Expr(self.stack())),
-
-            _ => unreachable!(),
-        })
-=======
-        [
-            ("output", VarList(self.output(function))),
-            ("params", ExprList(self.params(function))),
-            ("stack", Expr(self.stack(function))),
-        ]
-        .into_iter()
->>>>>>> 2524623e
+            _ => unreachable!(),
+        })
     }
 }
 
@@ -2569,7 +2439,6 @@
         (0..2).map(move |i| match i {
             0 => ("src", MediumLevelILOperand::Expr(self.src())),
             1 => ("offset", MediumLevelILOperand::Int(self.offset())),
-
             _ => unreachable!(),
         })
     }
@@ -2631,7 +2500,6 @@
             0 => ("src", MediumLevelILOperand::Expr(self.src())),
             1 => ("offset", MediumLevelILOperand::Int(self.offset())),
             2 => ("src_memory", MediumLevelILOperand::Int(self.src_memory())),
-
             _ => unreachable!(),
         })
     }
@@ -2684,7 +2552,6 @@
         (0..2).map(move |i| match i {
             0 => ("src", MediumLevelILOperand::Expr(self.src())),
             1 => ("src_memory", MediumLevelILOperand::Int(self.src_memory())),
-
             _ => unreachable!(),
         })
     }
@@ -2734,60 +2601,84 @@
 }
 
 // SEPARATE_PARAM_LIST
-#[derive(Copy, Clone)]
+#[derive(Clone)]
 pub struct SeparateParamList {
+    pub function: Ref<MediumLevelILFunction>,
+    pub address: u64,
     params: (usize, usize),
 }
 #[derive(Clone, Debug, PartialEq)]
 pub struct LiftedSeparateParamList {
+    pub function: Ref<MediumLevelILFunction>,
+    pub address: u64,
     pub params: Vec<MediumLevelILLiftedInstruction>,
 }
 impl SeparateParamList {
-    pub fn new(params: (usize, usize)) -> Self {
-        Self { params }
-    }
-    pub fn params(&self, function: &MediumLevelILFunction) -> OperandExprList {
-        OperandList::new(function, self.params.1, self.params.0).map_expr()
-    }
-    pub fn lift(&self, function: &MediumLevelILFunction) -> LiftedSeparateParamList {
+    pub fn new(function: Ref<MediumLevelILFunction>, address: u64, params: (usize, usize)) -> Self {
+        Self {
+            function,
+            address,
+            params,
+        }
+    }
+    pub fn params(&self) -> OperandExprList {
+        OperandList::new(&self.function, self.params.1, self.params.0).map_expr()
+    }
+    pub fn lift(&self) -> LiftedSeparateParamList {
         LiftedSeparateParamList {
-            params: self.params(function).map(|instr| instr.lift()).collect(),
-        }
-    }
-    pub fn operands(
-        &self,
-        function: &MediumLevelILFunction,
-    ) -> impl Iterator<Item = (&'static str, MediumLevelILOperand)> {
-        [("params", MediumLevelILOperand::ExprList(self.params(function)))].into_iter()
+            function: self.function.to_owned(),
+            address: self.address,
+            params: self.params().map(|instr| instr.lift()).collect(),
+        }
+    }
+    pub fn operands(&self) -> impl Iterator<Item = (&'static str, MediumLevelILOperand)> + '_ {
+        (0..1).map(move |i| match i {
+            0 => ("params", MediumLevelILOperand::ExprList(self.params())),
+            _ => unreachable!(),
+        })
     }
 }
 
 // SHARED_PARAM_SLOT
-#[derive(Copy, Clone)]
+#[derive(Clone)]
 pub struct SharedParamSlot {
+    pub function: Ref<MediumLevelILFunction>,
+    pub address: u64,
     params: (usize, usize),
 }
 #[derive(Clone, Debug, PartialEq)]
 pub struct LiftedSharedParamSlot {
+    pub function: Ref<MediumLevelILFunction>,
+    pub address: u64,
     pub params: Vec<MediumLevelILLiftedInstruction>,
 }
 impl SharedParamSlot {
-    pub fn new(params: (usize, usize)) -> Self {
-        Self { params }
-    }
-    pub fn params(&self, function: &MediumLevelILFunction) -> OperandExprList {
-        OperandList::new(function, self.params.1, self.params.0).map_expr()
-    }
-    pub fn lift(&self, function: &MediumLevelILFunction) -> LiftedSharedParamSlot {
+    pub(crate) fn new(
+        function: Ref<MediumLevelILFunction>,
+        address: u64,
+        params: (usize, usize),
+    ) -> Self {
+        Self {
+            function,
+            address,
+            params,
+        }
+    }
+    pub fn params(&self) -> OperandExprList {
+        OperandList::new(&self.function, self.params.1, self.params.0).map_expr()
+    }
+    pub fn lift(&self) -> LiftedSharedParamSlot {
         LiftedSharedParamSlot {
-            params: self.params(function).map(|instr| instr.lift()).collect(),
-        }
-    }
-    pub fn operands(
-        &self,
-        function: &MediumLevelILFunction,
-    ) -> impl Iterator<Item = (&'static str, MediumLevelILOperand)> {
-        [("params", MediumLevelILOperand::ExprList(self.params(function)))].into_iter()
+            function: self.function.clone(),
+            address: self.address,
+            params: self.params().map(|instr| instr.lift()).collect(),
+        }
+    }
+    pub fn operands(&self) -> impl Iterator<Item = (&'static str, MediumLevelILOperand)> + '_ {
+        (0..1).map(move |i| match i {
+            0 => ("params", MediumLevelILOperand::ExprList(self.params())),
+            _ => unreachable!(),
+        })
     }
 }
 
@@ -2809,16 +2700,11 @@
     pub fn src(&self) -> Variable {
         self.src
     }
-<<<<<<< HEAD
     pub fn operands(&self) -> impl Iterator<Item = (&'static str, MediumLevelILOperand)> + '_ {
         (0..1).map(move |i| match i {
             0 => ("src", MediumLevelILOperand::Var(self.src())),
             _ => unreachable!(),
         })
-=======
-    pub fn operands(&self) -> impl Iterator<Item = (&'static str, MediumLevelILOperand)> {
-        [("src", MediumLevelILOperand::Var(self.src()))].into_iter()
->>>>>>> 2524623e
     }
 }
 
@@ -2850,22 +2736,12 @@
     pub fn offset(&self) -> u64 {
         self.offset
     }
-<<<<<<< HEAD
     pub fn operands(&self) -> impl Iterator<Item = (&'static str, MediumLevelILOperand)> + '_ {
         (0..2).map(move |i| match i {
             0 => ("src", MediumLevelILOperand::Var(self.src())),
             1 => ("offset", MediumLevelILOperand::Int(self.offset())),
-
-            _ => unreachable!(),
-        })
-=======
-    pub fn operands(&self) -> impl Iterator<Item = (&'static str, MediumLevelILOperand)> {
-        [
-            ("src", MediumLevelILOperand::Var(self.src())),
-            ("offset", MediumLevelILOperand::Int(self.offset())),
-        ]
-        .into_iter()
->>>>>>> 2524623e
+            _ => unreachable!(),
+        })
     }
 }
 
@@ -2891,16 +2767,11 @@
     pub fn src(&self) -> SSAVariable {
         self.src
     }
-<<<<<<< HEAD
     pub fn operands(&self) -> impl Iterator<Item = (&'static str, MediumLevelILOperand)> + '_ {
         (0..1).map(move |i| match i {
             0 => ("src", MediumLevelILOperand::VarSsa(self.src())),
             _ => unreachable!(),
         })
-=======
-    pub fn operands(&self) -> impl Iterator<Item = (&'static str, MediumLevelILOperand)> {
-        [("src", MediumLevelILOperand::VarSsa(self.src()))].into_iter()
->>>>>>> 2524623e
     }
 }
 
@@ -2932,22 +2803,12 @@
     pub fn offset(&self) -> u64 {
         self.offset
     }
-<<<<<<< HEAD
     pub fn operands(&self) -> impl Iterator<Item = (&'static str, MediumLevelILOperand)> + '_ {
         (0..2).map(move |i| match i {
             0 => ("src", MediumLevelILOperand::VarSsa(self.src())),
             1 => ("offset", MediumLevelILOperand::Int(self.offset())),
-
-            _ => unreachable!(),
-        })
-=======
-    pub fn operands(&self) -> impl Iterator<Item = (&'static str, MediumLevelILOperand)> {
-        [
-            ("src", MediumLevelILOperand::VarSsa(self.src())),
-            ("offset", MediumLevelILOperand::Int(self.offset())),
-        ]
-        .into_iter()
->>>>>>> 2524623e
+            _ => unreachable!(),
+        })
     }
 }
 
@@ -2969,15 +2830,10 @@
     pub fn vector(&self) -> u64 {
         self.vector
     }
-<<<<<<< HEAD
     pub fn operands(&self) -> impl Iterator<Item = (&'static str, MediumLevelILOperand)> + '_ {
         (0..1).map(move |i| match i {
             0 => ("vector", MediumLevelILOperand::Int(self.vector())),
             _ => unreachable!(),
         })
-=======
-    pub fn operands(&self) -> impl Iterator<Item = (&'static str, MediumLevelILOperand)> {
-        [("vector", MediumLevelILOperand::Int(self.vector()))].into_iter()
->>>>>>> 2524623e
     }
 }